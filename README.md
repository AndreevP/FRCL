# FRCL
Functional Regularisation for Continual Learning with Gaussian Processes

by Pavel Andreev, Peter Mokrov and Alexander Kagan

This is an unofficial PyTorch implementation of the paper https://arxiv.org/abs/1901.11356 . The main goal of this project is to provide an independent reproduction of the results presented in the paper.

**Project Proposal**: [pdf](https://drive.google.com/file/d/1AoGfMXKVplaxxKazk3kX9us1z8ZypY7t/view?usp=sharing)

## Experiments launching

To launch our experiments use `results_script.py`
The example of script run below:

```bash
> python .\results_script.py --device 'your device' --task 'permuted_mnist' --method 'baseline' --n_inducing 2
```
Available options for ```--task``` argument are ```split_mnist```, ```permuted_mnist``` and ```omniglot```. 
Available options for ```--method``` argument are ```baseline```, ```frcl_random``` and ```frcl_trace```. 

Results of our experiments are presented in '.\results'. 
Besides, one can find notebooks with minimal working examples in '.\notebooks'.

## Results

The presentation with the project main results is available [here](https://drive.google.com/file/d/1Bur5QPy8DoAhv8c-fbr7eFIA7Nlj-X17/view?usp=sharing).

We results are also summarized in the table below.

| Datset | Method | N points | Criteria  | Accuracy (ours)| Accuracy (paper)|
| ------------- | ------------- | ------------- | ------------- | ------------- |  ------------- | 
| Split-MNIST  | baseline  | 2 | -  | 0.981 | - |
| Split-MNIST  | baseline   | 40 | -  | 0.985 | 0.958 |
| Split-MNIST  | FRCL   | 2 | Random  | 0.724 | 0.598|
| Split-MNIST  | FRCL   | 2 | Trace  | 0.82 | 0.82 |
| Split-MNIST  | FRCL   | 40 | Random  | 0.974 | 0.971 |
| Split-MNIST  | FRCL   | 40 | Trace  | 0.979 | 0.978 |
| Permuted-MNIST  | baseline  | 10 | -  | 0.695 | 0.486|
| Permuted-MNIST | baseline   | 80 | -  | 0.865 | - |
| Permuted-MNIST | baseline   | 200 | -  | 0.908 | 0.823 |
| Permuted-MNIST  | FRCL  | 10 | Random  | 0.628/0.527* | 0.482|
| Permuted-MNIST  | FRCL  | 80 | Random  | 0.838 | - |
| Permuted-MNIST  | FRCL   | 200 | Random  | 0.942 | 0.943 | 
| Omniglot-10  | baseline  | 60 | -  | 0.381 | - | 
| Omniglot-10  | FRCL  | 60 | Random  | 0.376 | - |

<<<<<<< HEAD
Results of our experiments are presented in `.\results`
=======
\* the results appeared to significantly depend on initialization of parameters
>>>>>>> bda835e3
<|MERGE_RESOLUTION|>--- conflicted
+++ resolved
@@ -44,8 +44,6 @@
 | Omniglot-10  | baseline  | 60 | -  | 0.381 | - | 
 | Omniglot-10  | FRCL  | 60 | Random  | 0.376 | - |
 
-<<<<<<< HEAD
 Results of our experiments are presented in `.\results`
-=======
-\* the results appeared to significantly depend on initialization of parameters
->>>>>>> bda835e3
+
+\* the results appeared to significantly depend on initialization of parameters
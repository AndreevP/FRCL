{
<<<<<<< HEAD
  "nbformat": 4,
  "nbformat_minor": 0,
  "metadata": {
    "kernelspec": {
      "display_name": "Python 3",
      "language": "python",
      "name": "python3"
    },
    "language_info": {
      "codemirror_mode": {
        "name": "ipython",
        "version": 3
      },
      "file_extension": ".py",
      "mimetype": "text/x-python",
      "name": "python",
      "nbconvert_exporter": "python",
      "pygments_lexer": "ipython3",
      "version": "3.7.3"
    },
    "colab": {
      "name": "FRCL.ipynb",
      "provenance": [],
      "collapsed_sections": []
    },
    "accelerator": "GPU",
    "widgets": {
      "application/vnd.jupyter.widget-state+json": {
        "c01cc423c2134db8b63781497f9745ea": {
          "model_module": "@jupyter-widgets/controls",
          "model_name": "HBoxModel",
          "state": {
            "_view_name": "HBoxView",
            "_dom_classes": [],
            "_model_name": "HBoxModel",
            "_view_module": "@jupyter-widgets/controls",
            "_model_module_version": "1.5.0",
            "_view_count": null,
            "_view_module_version": "1.5.0",
            "box_style": "",
            "layout": "IPY_MODEL_6944f0d96ceb4ccc8a8a36016d639b4b",
            "_model_module": "@jupyter-widgets/controls",
            "children": [
              "IPY_MODEL_dde9463e3679442ea140c8162705bb61",
              "IPY_MODEL_b14a52265ad044f1b84b883c76c2bbaf"
            ]
          }
        },
        "6944f0d96ceb4ccc8a8a36016d639b4b": {
          "model_module": "@jupyter-widgets/base",
          "model_name": "LayoutModel",
          "state": {
            "_view_name": "LayoutView",
            "grid_template_rows": null,
            "right": null,
            "justify_content": null,
            "_view_module": "@jupyter-widgets/base",
            "overflow": null,
            "_model_module_version": "1.2.0",
            "_view_count": null,
            "flex_flow": null,
            "width": null,
            "min_width": null,
            "border": null,
            "align_items": null,
            "bottom": null,
            "_model_module": "@jupyter-widgets/base",
            "top": null,
            "grid_column": null,
            "overflow_y": null,
            "overflow_x": null,
            "grid_auto_flow": null,
            "grid_area": null,
            "grid_template_columns": null,
            "flex": null,
            "_model_name": "LayoutModel",
            "justify_items": null,
            "grid_row": null,
            "max_height": null,
            "align_content": null,
            "visibility": null,
            "align_self": null,
            "height": null,
            "min_height": null,
            "padding": null,
            "grid_auto_rows": null,
            "grid_gap": null,
            "max_width": null,
            "order": null,
            "_view_module_version": "1.2.0",
            "grid_template_areas": null,
            "object_position": null,
            "object_fit": null,
            "grid_auto_columns": null,
            "margin": null,
            "display": null,
            "left": null
          }
        },
        "dde9463e3679442ea140c8162705bb61": {
          "model_module": "@jupyter-widgets/controls",
          "model_name": "FloatProgressModel",
          "state": {
            "_view_name": "ProgressView",
            "style": "IPY_MODEL_8048ba50f7ec420791802b6618dce186",
            "_dom_classes": [],
            "description": "",
            "_model_name": "FloatProgressModel",
            "bar_style": "info",
            "max": 1,
            "_view_module": "@jupyter-widgets/controls",
            "_model_module_version": "1.5.0",
            "value": 1,
            "_view_count": null,
            "_view_module_version": "1.5.0",
            "orientation": "horizontal",
            "min": 0,
            "description_tooltip": null,
            "_model_module": "@jupyter-widgets/controls",
            "layout": "IPY_MODEL_145e2acd86d746a29a82686fcfb9d991"
          }
        },
        "b14a52265ad044f1b84b883c76c2bbaf": {
          "model_module": "@jupyter-widgets/controls",
          "model_name": "HTMLModel",
          "state": {
            "_view_name": "HTMLView",
            "style": "IPY_MODEL_42786baa67444ba5a0a8deff62192d87",
            "_dom_classes": [],
            "description": "",
            "_model_name": "HTMLModel",
            "placeholder": "​",
            "_view_module": "@jupyter-widgets/controls",
            "_model_module_version": "1.5.0",
            "value": " 9920512/? [00:20&lt;00:00, 182014.44it/s]",
            "_view_count": null,
            "_view_module_version": "1.5.0",
            "description_tooltip": null,
            "_model_module": "@jupyter-widgets/controls",
            "layout": "IPY_MODEL_16af7a8483ad48908cde9d44a833c7d2"
          }
        },
        "8048ba50f7ec420791802b6618dce186": {
          "model_module": "@jupyter-widgets/controls",
          "model_name": "ProgressStyleModel",
          "state": {
            "_view_name": "StyleView",
            "_model_name": "ProgressStyleModel",
            "description_width": "initial",
            "_view_module": "@jupyter-widgets/base",
            "_model_module_version": "1.5.0",
            "_view_count": null,
            "_view_module_version": "1.2.0",
            "bar_color": null,
            "_model_module": "@jupyter-widgets/controls"
          }
        },
        "145e2acd86d746a29a82686fcfb9d991": {
          "model_module": "@jupyter-widgets/base",
          "model_name": "LayoutModel",
          "state": {
            "_view_name": "LayoutView",
            "grid_template_rows": null,
            "right": null,
            "justify_content": null,
            "_view_module": "@jupyter-widgets/base",
            "overflow": null,
            "_model_module_version": "1.2.0",
            "_view_count": null,
            "flex_flow": null,
            "width": null,
            "min_width": null,
            "border": null,
            "align_items": null,
            "bottom": null,
            "_model_module": "@jupyter-widgets/base",
            "top": null,
            "grid_column": null,
            "overflow_y": null,
            "overflow_x": null,
            "grid_auto_flow": null,
            "grid_area": null,
            "grid_template_columns": null,
            "flex": null,
            "_model_name": "LayoutModel",
            "justify_items": null,
            "grid_row": null,
            "max_height": null,
            "align_content": null,
            "visibility": null,
            "align_self": null,
            "height": null,
            "min_height": null,
            "padding": null,
            "grid_auto_rows": null,
            "grid_gap": null,
            "max_width": null,
            "order": null,
            "_view_module_version": "1.2.0",
            "grid_template_areas": null,
            "object_position": null,
            "object_fit": null,
            "grid_auto_columns": null,
            "margin": null,
            "display": null,
            "left": null
          }
        },
        "42786baa67444ba5a0a8deff62192d87": {
          "model_module": "@jupyter-widgets/controls",
          "model_name": "DescriptionStyleModel",
          "state": {
            "_view_name": "StyleView",
            "_model_name": "DescriptionStyleModel",
            "description_width": "",
            "_view_module": "@jupyter-widgets/base",
            "_model_module_version": "1.5.0",
            "_view_count": null,
            "_view_module_version": "1.2.0",
            "_model_module": "@jupyter-widgets/controls"
          }
        },
        "16af7a8483ad48908cde9d44a833c7d2": {
          "model_module": "@jupyter-widgets/base",
          "model_name": "LayoutModel",
          "state": {
            "_view_name": "LayoutView",
            "grid_template_rows": null,
            "right": null,
            "justify_content": null,
            "_view_module": "@jupyter-widgets/base",
            "overflow": null,
            "_model_module_version": "1.2.0",
            "_view_count": null,
            "flex_flow": null,
            "width": null,
            "min_width": null,
            "border": null,
            "align_items": null,
            "bottom": null,
            "_model_module": "@jupyter-widgets/base",
            "top": null,
            "grid_column": null,
            "overflow_y": null,
            "overflow_x": null,
            "grid_auto_flow": null,
            "grid_area": null,
            "grid_template_columns": null,
            "flex": null,
            "_model_name": "LayoutModel",
            "justify_items": null,
            "grid_row": null,
            "max_height": null,
            "align_content": null,
            "visibility": null,
            "align_self": null,
            "height": null,
            "min_height": null,
            "padding": null,
            "grid_auto_rows": null,
            "grid_gap": null,
            "max_width": null,
            "order": null,
            "_view_module_version": "1.2.0",
            "grid_template_areas": null,
            "object_position": null,
            "object_fit": null,
            "grid_auto_columns": null,
            "margin": null,
            "display": null,
            "left": null
          }
        },
        "905c37abc19041bfa9b94d7dac7cec91": {
          "model_module": "@jupyter-widgets/controls",
          "model_name": "HBoxModel",
          "state": {
            "_view_name": "HBoxView",
            "_dom_classes": [],
            "_model_name": "HBoxModel",
            "_view_module": "@jupyter-widgets/controls",
            "_model_module_version": "1.5.0",
            "_view_count": null,
            "_view_module_version": "1.5.0",
            "box_style": "",
            "layout": "IPY_MODEL_7e498f01abd240e9866a6f169d0e4d18",
            "_model_module": "@jupyter-widgets/controls",
            "children": [
              "IPY_MODEL_ecd7e3baa5a24442a3f00f95a625cc33",
              "IPY_MODEL_c557ff8f4b3d4ff8aef95a0aa31d1187"
            ]
          }
        },
        "7e498f01abd240e9866a6f169d0e4d18": {
          "model_module": "@jupyter-widgets/base",
          "model_name": "LayoutModel",
          "state": {
            "_view_name": "LayoutView",
            "grid_template_rows": null,
            "right": null,
            "justify_content": null,
            "_view_module": "@jupyter-widgets/base",
            "overflow": null,
            "_model_module_version": "1.2.0",
            "_view_count": null,
            "flex_flow": null,
            "width": null,
            "min_width": null,
            "border": null,
            "align_items": null,
            "bottom": null,
            "_model_module": "@jupyter-widgets/base",
            "top": null,
            "grid_column": null,
            "overflow_y": null,
            "overflow_x": null,
            "grid_auto_flow": null,
            "grid_area": null,
            "grid_template_columns": null,
            "flex": null,
            "_model_name": "LayoutModel",
            "justify_items": null,
            "grid_row": null,
            "max_height": null,
            "align_content": null,
            "visibility": null,
            "align_self": null,
            "height": null,
            "min_height": null,
            "padding": null,
            "grid_auto_rows": null,
            "grid_gap": null,
            "max_width": null,
            "order": null,
            "_view_module_version": "1.2.0",
            "grid_template_areas": null,
            "object_position": null,
            "object_fit": null,
            "grid_auto_columns": null,
            "margin": null,
            "display": null,
            "left": null
          }
        },
        "ecd7e3baa5a24442a3f00f95a625cc33": {
          "model_module": "@jupyter-widgets/controls",
          "model_name": "FloatProgressModel",
          "state": {
            "_view_name": "ProgressView",
            "style": "IPY_MODEL_9bf72fabbbe14fff8a555dcc71493d0e",
            "_dom_classes": [],
            "description": "",
            "_model_name": "FloatProgressModel",
            "bar_style": "success",
            "max": 1,
            "_view_module": "@jupyter-widgets/controls",
            "_model_module_version": "1.5.0",
            "value": 1,
            "_view_count": null,
            "_view_module_version": "1.5.0",
            "orientation": "horizontal",
            "min": 0,
            "description_tooltip": null,
            "_model_module": "@jupyter-widgets/controls",
            "layout": "IPY_MODEL_e21d256893f64cf5aba1f8c64bf0e225"
          }
        },
        "c557ff8f4b3d4ff8aef95a0aa31d1187": {
          "model_module": "@jupyter-widgets/controls",
          "model_name": "HTMLModel",
          "state": {
            "_view_name": "HTMLView",
            "style": "IPY_MODEL_066bc2194ae342e1beb7dbada9d46eec",
            "_dom_classes": [],
            "description": "",
            "_model_name": "HTMLModel",
            "placeholder": "​",
            "_view_module": "@jupyter-widgets/controls",
            "_model_module_version": "1.5.0",
            "value": " 32768/? [00:00&lt;00:00, 108090.54it/s]",
            "_view_count": null,
            "_view_module_version": "1.5.0",
            "description_tooltip": null,
            "_model_module": "@jupyter-widgets/controls",
            "layout": "IPY_MODEL_678e7333fee7459b91eb2a11d69a434a"
          }
        },
        "9bf72fabbbe14fff8a555dcc71493d0e": {
          "model_module": "@jupyter-widgets/controls",
          "model_name": "ProgressStyleModel",
          "state": {
            "_view_name": "StyleView",
            "_model_name": "ProgressStyleModel",
            "description_width": "initial",
            "_view_module": "@jupyter-widgets/base",
            "_model_module_version": "1.5.0",
            "_view_count": null,
            "_view_module_version": "1.2.0",
            "bar_color": null,
            "_model_module": "@jupyter-widgets/controls"
          }
        },
        "e21d256893f64cf5aba1f8c64bf0e225": {
          "model_module": "@jupyter-widgets/base",
          "model_name": "LayoutModel",
          "state": {
            "_view_name": "LayoutView",
            "grid_template_rows": null,
            "right": null,
            "justify_content": null,
            "_view_module": "@jupyter-widgets/base",
            "overflow": null,
            "_model_module_version": "1.2.0",
            "_view_count": null,
            "flex_flow": null,
            "width": null,
            "min_width": null,
            "border": null,
            "align_items": null,
            "bottom": null,
            "_model_module": "@jupyter-widgets/base",
            "top": null,
            "grid_column": null,
            "overflow_y": null,
            "overflow_x": null,
            "grid_auto_flow": null,
            "grid_area": null,
            "grid_template_columns": null,
            "flex": null,
            "_model_name": "LayoutModel",
            "justify_items": null,
            "grid_row": null,
            "max_height": null,
            "align_content": null,
            "visibility": null,
            "align_self": null,
            "height": null,
            "min_height": null,
            "padding": null,
            "grid_auto_rows": null,
            "grid_gap": null,
            "max_width": null,
            "order": null,
            "_view_module_version": "1.2.0",
            "grid_template_areas": null,
            "object_position": null,
            "object_fit": null,
            "grid_auto_columns": null,
            "margin": null,
            "display": null,
            "left": null
          }
        },
        "066bc2194ae342e1beb7dbada9d46eec": {
          "model_module": "@jupyter-widgets/controls",
          "model_name": "DescriptionStyleModel",
          "state": {
            "_view_name": "StyleView",
            "_model_name": "DescriptionStyleModel",
            "description_width": "",
            "_view_module": "@jupyter-widgets/base",
            "_model_module_version": "1.5.0",
            "_view_count": null,
            "_view_module_version": "1.2.0",
            "_model_module": "@jupyter-widgets/controls"
          }
        },
        "678e7333fee7459b91eb2a11d69a434a": {
          "model_module": "@jupyter-widgets/base",
          "model_name": "LayoutModel",
          "state": {
            "_view_name": "LayoutView",
            "grid_template_rows": null,
            "right": null,
            "justify_content": null,
            "_view_module": "@jupyter-widgets/base",
            "overflow": null,
            "_model_module_version": "1.2.0",
            "_view_count": null,
            "flex_flow": null,
            "width": null,
            "min_width": null,
            "border": null,
            "align_items": null,
            "bottom": null,
            "_model_module": "@jupyter-widgets/base",
            "top": null,
            "grid_column": null,
            "overflow_y": null,
            "overflow_x": null,
            "grid_auto_flow": null,
            "grid_area": null,
            "grid_template_columns": null,
            "flex": null,
            "_model_name": "LayoutModel",
            "justify_items": null,
            "grid_row": null,
            "max_height": null,
            "align_content": null,
            "visibility": null,
            "align_self": null,
            "height": null,
            "min_height": null,
            "padding": null,
            "grid_auto_rows": null,
            "grid_gap": null,
            "max_width": null,
            "order": null,
            "_view_module_version": "1.2.0",
            "grid_template_areas": null,
            "object_position": null,
            "object_fit": null,
            "grid_auto_columns": null,
            "margin": null,
            "display": null,
            "left": null
          }
        },
        "5089c449116a4c3cbd76fe6cd8aaac59": {
          "model_module": "@jupyter-widgets/controls",
          "model_name": "HBoxModel",
          "state": {
            "_view_name": "HBoxView",
            "_dom_classes": [],
            "_model_name": "HBoxModel",
            "_view_module": "@jupyter-widgets/controls",
            "_model_module_version": "1.5.0",
            "_view_count": null,
            "_view_module_version": "1.5.0",
            "box_style": "",
            "layout": "IPY_MODEL_659c3dccdae24411be72ae6abc1ab3ff",
            "_model_module": "@jupyter-widgets/controls",
            "children": [
              "IPY_MODEL_8869b1e679484df39a52f459c04f0012",
              "IPY_MODEL_421e0fbb439b48da803ee88f12cc68da"
            ]
          }
        },
        "659c3dccdae24411be72ae6abc1ab3ff": {
          "model_module": "@jupyter-widgets/base",
          "model_name": "LayoutModel",
          "state": {
            "_view_name": "LayoutView",
            "grid_template_rows": null,
            "right": null,
            "justify_content": null,
            "_view_module": "@jupyter-widgets/base",
            "overflow": null,
            "_model_module_version": "1.2.0",
            "_view_count": null,
            "flex_flow": null,
            "width": null,
            "min_width": null,
            "border": null,
            "align_items": null,
            "bottom": null,
            "_model_module": "@jupyter-widgets/base",
            "top": null,
            "grid_column": null,
            "overflow_y": null,
            "overflow_x": null,
            "grid_auto_flow": null,
            "grid_area": null,
            "grid_template_columns": null,
            "flex": null,
            "_model_name": "LayoutModel",
            "justify_items": null,
            "grid_row": null,
            "max_height": null,
            "align_content": null,
            "visibility": null,
            "align_self": null,
            "height": null,
            "min_height": null,
            "padding": null,
            "grid_auto_rows": null,
            "grid_gap": null,
            "max_width": null,
            "order": null,
            "_view_module_version": "1.2.0",
            "grid_template_areas": null,
            "object_position": null,
            "object_fit": null,
            "grid_auto_columns": null,
            "margin": null,
            "display": null,
            "left": null
          }
        },
        "8869b1e679484df39a52f459c04f0012": {
          "model_module": "@jupyter-widgets/controls",
          "model_name": "FloatProgressModel",
          "state": {
            "_view_name": "ProgressView",
            "style": "IPY_MODEL_3ceaeeb222a04d2493cbfb1e6bdec247",
            "_dom_classes": [],
            "description": "",
            "_model_name": "FloatProgressModel",
            "bar_style": "success",
            "max": 1,
            "_view_module": "@jupyter-widgets/controls",
            "_model_module_version": "1.5.0",
            "value": 1,
            "_view_count": null,
            "_view_module_version": "1.5.0",
            "orientation": "horizontal",
            "min": 0,
            "description_tooltip": null,
            "_model_module": "@jupyter-widgets/controls",
            "layout": "IPY_MODEL_c00ffacff94d4ff49d8f50e955136e97"
          }
        },
        "421e0fbb439b48da803ee88f12cc68da": {
          "model_module": "@jupyter-widgets/controls",
          "model_name": "HTMLModel",
          "state": {
            "_view_name": "HTMLView",
            "style": "IPY_MODEL_bbd7c35cbb2e44ebb0ff94eed2826503",
            "_dom_classes": [],
            "description": "",
            "_model_name": "HTMLModel",
            "placeholder": "​",
            "_view_module": "@jupyter-widgets/controls",
            "_model_module_version": "1.5.0",
            "value": " 1654784/? [00:00&lt;00:00, 7558688.17it/s]",
            "_view_count": null,
            "_view_module_version": "1.5.0",
            "description_tooltip": null,
            "_model_module": "@jupyter-widgets/controls",
            "layout": "IPY_MODEL_795d956f60f243498cf773ea38356d5d"
          }
        },
        "3ceaeeb222a04d2493cbfb1e6bdec247": {
          "model_module": "@jupyter-widgets/controls",
          "model_name": "ProgressStyleModel",
          "state": {
            "_view_name": "StyleView",
            "_model_name": "ProgressStyleModel",
            "description_width": "initial",
            "_view_module": "@jupyter-widgets/base",
            "_model_module_version": "1.5.0",
            "_view_count": null,
            "_view_module_version": "1.2.0",
            "bar_color": null,
            "_model_module": "@jupyter-widgets/controls"
          }
        },
        "c00ffacff94d4ff49d8f50e955136e97": {
          "model_module": "@jupyter-widgets/base",
          "model_name": "LayoutModel",
          "state": {
            "_view_name": "LayoutView",
            "grid_template_rows": null,
            "right": null,
            "justify_content": null,
            "_view_module": "@jupyter-widgets/base",
            "overflow": null,
            "_model_module_version": "1.2.0",
            "_view_count": null,
            "flex_flow": null,
            "width": null,
            "min_width": null,
            "border": null,
            "align_items": null,
            "bottom": null,
            "_model_module": "@jupyter-widgets/base",
            "top": null,
            "grid_column": null,
            "overflow_y": null,
            "overflow_x": null,
            "grid_auto_flow": null,
            "grid_area": null,
            "grid_template_columns": null,
            "flex": null,
            "_model_name": "LayoutModel",
            "justify_items": null,
            "grid_row": null,
            "max_height": null,
            "align_content": null,
            "visibility": null,
            "align_self": null,
            "height": null,
            "min_height": null,
            "padding": null,
            "grid_auto_rows": null,
            "grid_gap": null,
            "max_width": null,
            "order": null,
            "_view_module_version": "1.2.0",
            "grid_template_areas": null,
            "object_position": null,
            "object_fit": null,
            "grid_auto_columns": null,
            "margin": null,
            "display": null,
            "left": null
          }
        },
        "bbd7c35cbb2e44ebb0ff94eed2826503": {
          "model_module": "@jupyter-widgets/controls",
          "model_name": "DescriptionStyleModel",
          "state": {
            "_view_name": "StyleView",
            "_model_name": "DescriptionStyleModel",
            "description_width": "",
            "_view_module": "@jupyter-widgets/base",
            "_model_module_version": "1.5.0",
            "_view_count": null,
            "_view_module_version": "1.2.0",
            "_model_module": "@jupyter-widgets/controls"
          }
        },
        "795d956f60f243498cf773ea38356d5d": {
          "model_module": "@jupyter-widgets/base",
          "model_name": "LayoutModel",
          "state": {
            "_view_name": "LayoutView",
            "grid_template_rows": null,
            "right": null,
            "justify_content": null,
            "_view_module": "@jupyter-widgets/base",
            "overflow": null,
            "_model_module_version": "1.2.0",
            "_view_count": null,
            "flex_flow": null,
            "width": null,
            "min_width": null,
            "border": null,
            "align_items": null,
            "bottom": null,
            "_model_module": "@jupyter-widgets/base",
            "top": null,
            "grid_column": null,
            "overflow_y": null,
            "overflow_x": null,
            "grid_auto_flow": null,
            "grid_area": null,
            "grid_template_columns": null,
            "flex": null,
            "_model_name": "LayoutModel",
            "justify_items": null,
            "grid_row": null,
            "max_height": null,
            "align_content": null,
            "visibility": null,
            "align_self": null,
            "height": null,
            "min_height": null,
            "padding": null,
            "grid_auto_rows": null,
            "grid_gap": null,
            "max_width": null,
            "order": null,
            "_view_module_version": "1.2.0",
            "grid_template_areas": null,
            "object_position": null,
            "object_fit": null,
            "grid_auto_columns": null,
            "margin": null,
            "display": null,
            "left": null
          }
        },
        "7274528e4d6d4674a5b3468f70c4f1ee": {
          "model_module": "@jupyter-widgets/controls",
          "model_name": "HBoxModel",
          "state": {
            "_view_name": "HBoxView",
            "_dom_classes": [],
            "_model_name": "HBoxModel",
            "_view_module": "@jupyter-widgets/controls",
            "_model_module_version": "1.5.0",
            "_view_count": null,
            "_view_module_version": "1.5.0",
            "box_style": "",
            "layout": "IPY_MODEL_377f18e78aff452fae88cd10007ae837",
            "_model_module": "@jupyter-widgets/controls",
            "children": [
              "IPY_MODEL_5431018c4a924cfc869809f7afab8a71",
              "IPY_MODEL_5f6c57cd20da4c368221ab32e9698346"
            ]
          }
        },
        "377f18e78aff452fae88cd10007ae837": {
          "model_module": "@jupyter-widgets/base",
          "model_name": "LayoutModel",
          "state": {
            "_view_name": "LayoutView",
            "grid_template_rows": null,
            "right": null,
            "justify_content": null,
            "_view_module": "@jupyter-widgets/base",
            "overflow": null,
            "_model_module_version": "1.2.0",
            "_view_count": null,
            "flex_flow": null,
            "width": null,
            "min_width": null,
            "border": null,
            "align_items": null,
            "bottom": null,
            "_model_module": "@jupyter-widgets/base",
            "top": null,
            "grid_column": null,
            "overflow_y": null,
            "overflow_x": null,
            "grid_auto_flow": null,
            "grid_area": null,
            "grid_template_columns": null,
            "flex": null,
            "_model_name": "LayoutModel",
            "justify_items": null,
            "grid_row": null,
            "max_height": null,
            "align_content": null,
            "visibility": null,
            "align_self": null,
            "height": null,
            "min_height": null,
            "padding": null,
            "grid_auto_rows": null,
            "grid_gap": null,
            "max_width": null,
            "order": null,
            "_view_module_version": "1.2.0",
            "grid_template_areas": null,
            "object_position": null,
            "object_fit": null,
            "grid_auto_columns": null,
            "margin": null,
            "display": null,
            "left": null
          }
        },
        "5431018c4a924cfc869809f7afab8a71": {
          "model_module": "@jupyter-widgets/controls",
          "model_name": "FloatProgressModel",
          "state": {
            "_view_name": "ProgressView",
            "style": "IPY_MODEL_e0c70468f64144cf8bb06ce9597497e6",
            "_dom_classes": [],
            "description": "",
            "_model_name": "FloatProgressModel",
            "bar_style": "info",
            "max": 1,
            "_view_module": "@jupyter-widgets/controls",
            "_model_module_version": "1.5.0",
            "value": 0,
            "_view_count": null,
            "_view_module_version": "1.5.0",
            "orientation": "horizontal",
            "min": 0,
            "description_tooltip": null,
            "_model_module": "@jupyter-widgets/controls",
            "layout": "IPY_MODEL_373ae1f556864adcbd49c88006c8ed33"
          }
        },
        "5f6c57cd20da4c368221ab32e9698346": {
          "model_module": "@jupyter-widgets/controls",
          "model_name": "HTMLModel",
          "state": {
            "_view_name": "HTMLView",
            "style": "IPY_MODEL_a6481d46cef1443a99a7b7cf83ba3f03",
            "_dom_classes": [],
            "description": "",
            "_model_name": "HTMLModel",
            "placeholder": "​",
            "_view_module": "@jupyter-widgets/controls",
            "_model_module_version": "1.5.0",
            "value": " 0/? [00:00&lt;?, ?it/s]",
            "_view_count": null,
            "_view_module_version": "1.5.0",
            "description_tooltip": null,
            "_model_module": "@jupyter-widgets/controls",
            "layout": "IPY_MODEL_22fa88791b904dc6aeecb53d9500d3b4"
          }
        },
        "e0c70468f64144cf8bb06ce9597497e6": {
          "model_module": "@jupyter-widgets/controls",
          "model_name": "ProgressStyleModel",
          "state": {
            "_view_name": "StyleView",
            "_model_name": "ProgressStyleModel",
            "description_width": "initial",
            "_view_module": "@jupyter-widgets/base",
            "_model_module_version": "1.5.0",
            "_view_count": null,
            "_view_module_version": "1.2.0",
            "bar_color": null,
            "_model_module": "@jupyter-widgets/controls"
          }
        },
        "373ae1f556864adcbd49c88006c8ed33": {
          "model_module": "@jupyter-widgets/base",
          "model_name": "LayoutModel",
          "state": {
            "_view_name": "LayoutView",
            "grid_template_rows": null,
            "right": null,
            "justify_content": null,
            "_view_module": "@jupyter-widgets/base",
            "overflow": null,
            "_model_module_version": "1.2.0",
            "_view_count": null,
            "flex_flow": null,
            "width": null,
            "min_width": null,
            "border": null,
            "align_items": null,
            "bottom": null,
            "_model_module": "@jupyter-widgets/base",
            "top": null,
            "grid_column": null,
            "overflow_y": null,
            "overflow_x": null,
            "grid_auto_flow": null,
            "grid_area": null,
            "grid_template_columns": null,
            "flex": null,
            "_model_name": "LayoutModel",
            "justify_items": null,
            "grid_row": null,
            "max_height": null,
            "align_content": null,
            "visibility": null,
            "align_self": null,
            "height": null,
            "min_height": null,
            "padding": null,
            "grid_auto_rows": null,
            "grid_gap": null,
            "max_width": null,
            "order": null,
            "_view_module_version": "1.2.0",
            "grid_template_areas": null,
            "object_position": null,
            "object_fit": null,
            "grid_auto_columns": null,
            "margin": null,
            "display": null,
            "left": null
          }
        },
        "a6481d46cef1443a99a7b7cf83ba3f03": {
          "model_module": "@jupyter-widgets/controls",
          "model_name": "DescriptionStyleModel",
          "state": {
            "_view_name": "StyleView",
            "_model_name": "DescriptionStyleModel",
            "description_width": "",
            "_view_module": "@jupyter-widgets/base",
            "_model_module_version": "1.5.0",
            "_view_count": null,
            "_view_module_version": "1.2.0",
            "_model_module": "@jupyter-widgets/controls"
          }
        },
        "22fa88791b904dc6aeecb53d9500d3b4": {
          "model_module": "@jupyter-widgets/base",
          "model_name": "LayoutModel",
          "state": {
            "_view_name": "LayoutView",
            "grid_template_rows": null,
            "right": null,
            "justify_content": null,
            "_view_module": "@jupyter-widgets/base",
            "overflow": null,
            "_model_module_version": "1.2.0",
            "_view_count": null,
            "flex_flow": null,
            "width": null,
            "min_width": null,
            "border": null,
            "align_items": null,
            "bottom": null,
            "_model_module": "@jupyter-widgets/base",
            "top": null,
            "grid_column": null,
            "overflow_y": null,
            "overflow_x": null,
            "grid_auto_flow": null,
            "grid_area": null,
            "grid_template_columns": null,
            "flex": null,
            "_model_name": "LayoutModel",
            "justify_items": null,
            "grid_row": null,
            "max_height": null,
            "align_content": null,
            "visibility": null,
            "align_self": null,
            "height": null,
            "min_height": null,
            "padding": null,
            "grid_auto_rows": null,
            "grid_gap": null,
            "max_width": null,
            "order": null,
            "_view_module_version": "1.2.0",
            "grid_template_areas": null,
            "object_position": null,
            "object_fit": null,
            "grid_auto_columns": null,
            "margin": null,
            "display": null,
            "left": null
          }
        }
      }
    }
=======
 "cells": [
  {
   "cell_type": "code",
   "execution_count": 1,
   "metadata": {},
   "outputs": [],
   "source": [
    "import matplotlib\n",
    "import numpy as np\n",
    "import matplotlib.pyplot as plt\n",
    "%matplotlib inline\n",
    "\n",
    "import warnings\n",
    "warnings.filterwarnings('ignore')\n",
    "from IPython.display import clear_output\n",
    "\n",
    "import torch\n",
    "torch.random.manual_seed(0xBADBEEF)\n",
    "\n",
    "import os, sys\n",
    "sys.path.append(\"..\")\n",
    "from frcl.datasets.split_mnist import SplitMnistDataset\n",
    "from frcl.models import SplitMnistModel\n",
    "from frcl.frcl import CLBaseline, FRCL\n",
    "from torch.utils.data import DataLoader\n",
    "from frcl.utils import CLDataLoader, cl_batch_to_device, cl_batch_target_float"
   ]
  },
  {
   "cell_type": "code",
   "execution_count": 2,
   "metadata": {},
   "outputs": [],
   "source": [
    "batch_size = 100\n",
    "learning_rate = 1e-5\n",
    "device = 'cuda'\n",
    "if device == 'cuda':\n",
    "    torch.cuda.empty_cache()"
   ]
  },
  {
   "cell_type": "markdown",
   "metadata": {},
   "source": [
    "# First task"
   ]
  },
  {
   "cell_type": "code",
   "execution_count": 3,
   "metadata": {},
   "outputs": [],
   "source": [
    "train_0_1_dataset = SplitMnistDataset(0, 1, normalize=True)\n",
    "train_0_1_dl = DataLoader(train_0_1_dataset, batch_size=batch_size, shuffle=True)\n",
    "test_0_1_dataset = SplitMnistDataset(0, 1, train=False, normalize=True)\n",
    "test_0_1_dl = DataLoader(test_0_1_dataset, batch_size=batch_size, shuffle=False)"
   ]
  },
  {
   "cell_type": "code",
   "execution_count": 4,
   "metadata": {},
   "outputs": [],
   "source": [
    "base_model = SplitMnistModel()\n",
    "cl_model = FRCL(base_model, base_model.hid, device, 1, 1).to(device)"
   ]
  },
  {
   "cell_type": "code",
   "execution_count": 5,
   "metadata": {},
   "outputs": [],
   "source": [
    "optim_0_1 = torch.optim.Adam(cl_model.parameters(), lr=learning_rate)\n",
    "train_loader = CLDataLoader()\n",
    "train_loader.append(train_0_1_dataset, batch_size)"
   ]
  },
  {
   "cell_type": "code",
   "execution_count": 6,
   "metadata": {},
   "outputs": [],
   "source": [
    "def make_x_y(hist):\n",
    "    x = np.concatenate([np.linspace(i, i + 1, len(hist[i]), endpoint=False) for i in range(len(hist))])\n",
    "    y = np.concatenate([np.asarray(epoch_hist) for epoch_hist in hist])\n",
    "    return x, y\n",
    "\n",
    "def train_model_once(train_loader, cl_model, optim, device):\n",
    "    loss_hist = []\n",
    "    curr_loss = 0.\n",
    "    upd_factor = 20\n",
    "    i = 0\n",
    "    for X in train_loader:\n",
    "       # cl_batch_to_device(X, device=device)\n",
    "        cl_batch_target_float(X)\n",
    "        optim.zero_grad()\n",
    "        loss = cl_model(X[0].cuda(), X[1].cuda(), len(train_loader) * batch_size)\n",
    "        loss.backward()\n",
    "        optim.step()\n",
    "        curr_loss += loss.item()\n",
    "        if (i + 1) % upd_factor == 0:\n",
    "            curr_loss /= upd_factor\n",
    "            loss_hist.append(curr_loss)\n",
    "            curr_loss = 0\n",
    "        i += 1\n",
    "    return loss_hist\n",
    "\n",
    "def train_model(train_loader, cl_model, optim, max_epochs, device):\n",
    "    loss_hist = []\n",
    "    for e in range(max_epochs):\n",
    "        loss = train_model_once(train_loader, cl_model, optim, device)\n",
    "        loss_hist.append(loss)\n",
    "        clear_output(wait=True)\n",
    "\n",
    "        x, y = make_x_y(loss_hist)\n",
    "        plt.plot(x, y)\n",
    "        plt.title('Loss')\n",
    "        plt.show()"
   ]
>>>>>>> 1220f750
  },
  "cells": [
    {
<<<<<<< HEAD
      "cell_type": "code",
      "metadata": {
        "id": "0eDRRRbVhHKj",
        "outputId": "8cce6087-1584-42e9-af31-0a06ab567fa1",
        "colab": {
          "base_uri": "https://localhost:8080/",
          "height": 34
        }
      },
      "source": [
        "from google.colab import drive\n",
        "drive.mount('/content/drive')"
      ],
      "execution_count": 1,
      "outputs": [
        {
          "output_type": "stream",
          "text": [
            "Mounted at /content/drive\n"
          ],
          "name": "stdout"
        }
      ]
    },
    {
      "cell_type": "code",
      "metadata": {
        "id": "fF1HH3ti_S4H"
      },
      "source": [
        "import matplotlib\n",
        "import numpy as np\n",
        "import matplotlib.pyplot as plt\n",
        "%matplotlib inline\n",
        "\n",
        "import warnings\n",
        "warnings.filterwarnings('ignore')\n",
        "from IPython.display import clear_output\n",
        "\n",
        "import torch\n",
        "torch.random.manual_seed(0xBADBEEF)\n",
        "\n",
        "import os, sys\n",
        "sys.path.append(\"drive/My Drive/FRCL\")\n",
        "from frcl.datasets.split_mnist import SplitMnistDataset\n",
        "from frcl.models import SplitMnistModel\n",
        "from frcl.frcl import CLBaseline, FRCL\n",
        "from torch.utils.data import DataLoader\n",
        "from frcl.utils import CLDataLoader, cl_batch_to_device, cl_batch_target_float"
      ],
      "execution_count": 2,
      "outputs": []
    },
    {
      "cell_type": "markdown",
      "metadata": {
        "id": "GMrIDEwp_S4R"
      },
      "source": [
        "# First task"
      ]
    },
    {
      "cell_type": "code",
      "metadata": {
        "id": "bSKX4Qwn_S4L"
      },
      "source": [
        "batch_size = 100\n",
        "learning_rate = 1e-5\n",
        "device = 'cuda'\n",
        "if device == 'cuda':\n",
        "    torch.cuda.empty_cache()"
      ],
      "execution_count": 3,
      "outputs": []
    },
    {
      "cell_type": "code",
      "metadata": {
        "id": "Qg9B_p6t_S4R",
        "outputId": "8924683e-1bb8-42f9-dd19-c6aa1b9a9bbf",
        "colab": {
          "base_uri": "https://localhost:8080/",
          "height": 349,
          "referenced_widgets": [
            "c01cc423c2134db8b63781497f9745ea",
            "6944f0d96ceb4ccc8a8a36016d639b4b",
            "dde9463e3679442ea140c8162705bb61",
            "b14a52265ad044f1b84b883c76c2bbaf",
            "8048ba50f7ec420791802b6618dce186",
            "145e2acd86d746a29a82686fcfb9d991",
            "42786baa67444ba5a0a8deff62192d87",
            "16af7a8483ad48908cde9d44a833c7d2",
            "905c37abc19041bfa9b94d7dac7cec91",
            "7e498f01abd240e9866a6f169d0e4d18",
            "ecd7e3baa5a24442a3f00f95a625cc33",
            "c557ff8f4b3d4ff8aef95a0aa31d1187",
            "9bf72fabbbe14fff8a555dcc71493d0e",
            "e21d256893f64cf5aba1f8c64bf0e225",
            "066bc2194ae342e1beb7dbada9d46eec",
            "678e7333fee7459b91eb2a11d69a434a",
            "5089c449116a4c3cbd76fe6cd8aaac59",
            "659c3dccdae24411be72ae6abc1ab3ff",
            "8869b1e679484df39a52f459c04f0012",
            "421e0fbb439b48da803ee88f12cc68da",
            "3ceaeeb222a04d2493cbfb1e6bdec247",
            "c00ffacff94d4ff49d8f50e955136e97",
            "bbd7c35cbb2e44ebb0ff94eed2826503",
            "795d956f60f243498cf773ea38356d5d",
            "7274528e4d6d4674a5b3468f70c4f1ee",
            "377f18e78aff452fae88cd10007ae837",
            "5431018c4a924cfc869809f7afab8a71",
            "5f6c57cd20da4c368221ab32e9698346",
            "e0c70468f64144cf8bb06ce9597497e6",
            "373ae1f556864adcbd49c88006c8ed33",
            "a6481d46cef1443a99a7b7cf83ba3f03",
            "22fa88791b904dc6aeecb53d9500d3b4"
          ]
        }
      },
      "source": [
        "train_0_1_dataset = SplitMnistDataset(0, 1, normalize=True)\n",
        "train_0_1_dl = DataLoader(train_0_1_dataset, batch_size=batch_size, shuffle=True)\n",
        "test_0_1_dataset = SplitMnistDataset(0, 1, train=False, normalize=True)\n",
        "test_0_1_dl = DataLoader(test_0_1_dataset, batch_size=batch_size, shuffle=False)"
      ],
      "execution_count": 4,
      "outputs": [
        {
          "output_type": "stream",
          "text": [
            "Downloading http://yann.lecun.com/exdb/mnist/train-images-idx3-ubyte.gz to ../data/MNIST/raw/train-images-idx3-ubyte.gz\n"
          ],
          "name": "stdout"
        },
        {
          "output_type": "display_data",
          "data": {
            "application/vnd.jupyter.widget-view+json": {
              "model_id": "c01cc423c2134db8b63781497f9745ea",
              "version_minor": 0,
              "version_major": 2
            },
            "text/plain": [
              "HBox(children=(FloatProgress(value=1.0, bar_style='info', max=1.0), HTML(value='')))"
            ]
          },
          "metadata": {
            "tags": []
          }
        },
        {
          "output_type": "stream",
          "text": [
            "Extracting ../data/MNIST/raw/train-images-idx3-ubyte.gz to ../data/MNIST/raw\n",
            "Downloading http://yann.lecun.com/exdb/mnist/train-labels-idx1-ubyte.gz to ../data/MNIST/raw/train-labels-idx1-ubyte.gz\n"
          ],
          "name": "stdout"
        },
        {
          "output_type": "display_data",
          "data": {
            "application/vnd.jupyter.widget-view+json": {
              "model_id": "905c37abc19041bfa9b94d7dac7cec91",
              "version_minor": 0,
              "version_major": 2
            },
            "text/plain": [
              "HBox(children=(FloatProgress(value=1.0, bar_style='info', max=1.0), HTML(value='')))"
            ]
          },
          "metadata": {
            "tags": []
          }
        },
        {
          "output_type": "stream",
          "text": [
            "Extracting ../data/MNIST/raw/train-labels-idx1-ubyte.gz to ../data/MNIST/raw\n",
            "Downloading http://yann.lecun.com/exdb/mnist/t10k-images-idx3-ubyte.gz to ../data/MNIST/raw/t10k-images-idx3-ubyte.gz\n"
          ],
          "name": "stdout"
        },
        {
          "output_type": "display_data",
          "data": {
            "application/vnd.jupyter.widget-view+json": {
              "model_id": "5089c449116a4c3cbd76fe6cd8aaac59",
              "version_minor": 0,
              "version_major": 2
            },
            "text/plain": [
              "HBox(children=(FloatProgress(value=1.0, bar_style='info', max=1.0), HTML(value='')))"
            ]
          },
          "metadata": {
            "tags": []
          }
        },
        {
          "output_type": "stream",
          "text": [
            "Extracting ../data/MNIST/raw/t10k-images-idx3-ubyte.gz to ../data/MNIST/raw\n",
            "Downloading http://yann.lecun.com/exdb/mnist/t10k-labels-idx1-ubyte.gz to ../data/MNIST/raw/t10k-labels-idx1-ubyte.gz\n",
            "\n",
            "\n"
          ],
          "name": "stdout"
        },
        {
          "output_type": "display_data",
          "data": {
            "application/vnd.jupyter.widget-view+json": {
              "model_id": "7274528e4d6d4674a5b3468f70c4f1ee",
              "version_minor": 0,
              "version_major": 2
            },
            "text/plain": [
              "HBox(children=(FloatProgress(value=1.0, bar_style='info', max=1.0), HTML(value='')))"
            ]
          },
          "metadata": {
            "tags": []
          }
        },
        {
          "output_type": "stream",
          "text": [
            "Extracting ../data/MNIST/raw/t10k-labels-idx1-ubyte.gz to ../data/MNIST/raw\n",
            "Processing...\n",
            "Done!\n"
          ],
          "name": "stdout"
        }
      ]
    },
    {
      "cell_type": "code",
      "metadata": {
        "id": "wGs1xWf73hkG"
      },
      "source": [
        "def make_x_y(hist):\n",
        "    x = np.concatenate([np.linspace(i, i + 1, len(hist[i]), endpoint=False) for i in range(len(hist))])\n",
        "    y = np.concatenate([np.asarray(epoch_hist) for epoch_hist in hist])\n",
        "    return x, y\n",
        "\n",
        "def train_model_once(train_loader, cl_model, optim, device):\n",
        "    loss_hist = []\n",
        "    curr_loss = 0.\n",
        "    upd_factor = 20\n",
        "    i = 0\n",
        "    for X in train_loader:\n",
        "       # cl_batch_to_device(X, device=device)\n",
        "        cl_batch_target_float(X)\n",
        "        optim.zero_grad()\n",
        "        loss = cl_model(X[0].cuda(), X[1].cuda(), len(train_loader) * batch_size)\n",
        "        loss.backward()\n",
        "        optim.step()\n",
        "        curr_loss += loss.item()\n",
        "        if (i + 1) % upd_factor == 0:\n",
        "            curr_loss /= upd_factor\n",
        "            loss_hist.append(curr_loss)\n",
        "            curr_loss = 0\n",
        "        i += 1\n",
        "    return loss_hist\n",
        "\n",
        "def train_model(train_loader, cl_model, optim, max_epochs, device):\n",
        "    loss_hist = []\n",
        "    for e in range(max_epochs):\n",
        "        loss = train_model_once(train_loader, cl_model, optim, device)\n",
        "        loss_hist.append(loss)\n",
        "        clear_output(wait=True)\n",
        "\n",
        "        x, y = make_x_y(loss_hist)\n",
        "        plt.plot(x, y)\n",
        "        plt.title('Loss')\n",
        "        plt.show()"
      ],
      "execution_count": 5,
      "outputs": []
    },
    {
      "cell_type": "code",
      "metadata": {
        "id": "0Jmq9MRQ_S4T"
      },
      "source": [
        "base_model = SplitMnistModel()\n",
        "cl_model = FRCL(base_model, base_model.hid, device, 1, multiclass=False).to(device)"
      ],
      "execution_count": 20,
      "outputs": []
    },
    {
      "cell_type": "code",
      "metadata": {
        "id": "bt0zUrtj_S4W"
      },
      "source": [
        "optim_0_1 = torch.optim.Adam(cl_model.parameters(), lr=learning_rate)\n",
        "train_loader = CLDataLoader()\n",
        "train_loader.append(train_0_1_dataset, batch_size)"
      ],
      "execution_count": 21,
      "outputs": []
    },
    {
      "cell_type": "code",
      "metadata": {
        "id": "wZ4kBIMLtj-3"
      },
      "source": [
        "cl_model.create_new_task(out_dim=1)"
      ],
      "execution_count": 24,
      "outputs": []
    },
    {
      "cell_type": "code",
      "metadata": {
        "id": "aF9HypyT_S4b",
        "outputId": "faf41900-88fb-497f-cde3-b4e4be65e579",
        "colab": {
          "base_uri": "https://localhost:8080/",
          "height": 281
        }
      },
      "source": [
        "train_model(train_0_1_dl, cl_model, optim_0_1, 15, device)"
      ],
      "execution_count": 25,
      "outputs": [
        {
          "output_type": "display_data",
          "data": {
            "image/png": "iVBORw0KGgoAAAANSUhEUgAAAXQAAAEICAYAAABPgw/pAAAABHNCSVQICAgIfAhkiAAAAAlwSFlzAAALEgAACxIB0t1+/AAAADh0RVh0U29mdHdhcmUAbWF0cGxvdGxpYiB2ZXJzaW9uMy4yLjIsIGh0dHA6Ly9tYXRwbG90bGliLm9yZy+WH4yJAAAgAElEQVR4nO3deXxV9Z3/8dcnNzvZgASSkABBkB0FI6CoP9cWd1uro3WsTludRbuNv/lVpzN2ndbW39S2P+3MOHax2kqtdSq1WKUuFRUtAVkEBMKeBbJA9uXm3vv9/XFvIIQAAZKc3Hvfz8cjD3LPPcl9B8g733zPOd9jzjlERCT6JXgdQEREBoYKXUQkRqjQRURihApdRCRGqNBFRGKECl1EJEao0EVEYoQKXWKeme0ys8u9ziEy2FToIiIxQoUuccnMUszsB2ZWFXn7gZmlRJ7LNbMXzazBzA6Y2QozS4g892UzqzSzZjPbYmaXefuViByW6HUAEY98BVgInA044AXgX4B/Be4DKoC8yL4LAWdmU4F7gXOdc1VmNhHwDW1skWPTCF3i1W3AN5xzNc65WuDrwO2R57qAAmCCc67LObfChRc9CgIpwAwzS3LO7XLObfckvUgfVOgSrwqB3T0e745sA3gYKAdeMbMdZnY/gHOuHPgi8DWgxsyWmFkhIsOECl3iVRUwocfj8ZFtOOeanXP3OecmAdcB/9g9V+6c+5Vz7oLIxzrgu0MbW+TYVOgSL5LMLLX7DXgG+BczyzOzXOBB4GkAM7vGzCabmQGNhKdaQmY21cwujRw87QDagZA3X47I0VToEi+WES7g7rdUoAxYD2wA1gDfiuw7BfgT0AKsBH7snHud8Pz5Q0AdsA8YAzwwdF+CyPGZbnAhIhIbNEIXEYkRKnQRkRihQhcRiREqdBGRGOHZpf+5ublu4sSJXr28iEhUWr16dZ1zLq+v5zwr9IkTJ1JWVubVy4uIRCUz232s5zTlIiISI1ToIiIxQoUuIhIjVOgiIjFChS4iEiNU6CIiMUKFLiISI6Ku0FftOsD3/vghoZBWiRQR6SnqCn3d3gZ+/MZ2WvwBr6OIiAwrUVfoWWlJADS2dXmcRERkeOlXoZvZYjPbYmbl3TfM7fX8eDN73czeN7P1ZnbVwEcNy0qNFHq7Cl1EpKcTFrqZ+YDHgCuBGcCtZjaj127/AjzrnJsL3AL8eKCDdsuOjNCbOlToIiI99WeEPh8od87tcM75gSXA9b32cUBW5P1sIndPHwyHCl0jdBGRI/Sn0McBe3s8rohs6+lrwF+bWQXhm/F+rq9PZGZ3m1mZmZXV1taeQlzISgsvEKkpFxGRIw3UQdFbgZ8754qAq4CnzOyoz+2ce9w5V+qcK83L63M53xPqHqGr0EVEjtSfQq8Eins8Lops6+kzwLMAzrmVQCqQOxABe8tIScSXYDS167RFEZGe+lPoq4ApZlZiZsmED3ou7bXPHuAyADObTrjQT21O5QTMjKzURI3QRUR6OWGhO+cCwL3Ay8BmwmezbDSzb5jZdZHd7gPuMrN1wDPAnc65QbuUMystSYUuItJLv25B55xbRvhgZ89tD/Z4fxOwaGCjHVt2WpJOWxQR6SXqrhSFcKFrhC4icqSoLPSsVBW6iEhv0VnoaUk6y0VEpJeoLPTstCSa2rsYxOOuIiJRJyoLPSstEX8wREdXyOsoIiLDRlQWuhboEhE5WlQXug6MiogcFpWFrjXRRUSOFpWFriV0RUSOFtWFrhG6iMhhUVnoWSp0EZGjRGehp+omFyIivUVloSf6EshISdTVoiIiPURloQNaE11EpJfoLXStuCgicoSoLXStiS4icqSoLfSsyAJdIiISFrWFrptciIgcKaoLXSN0EZHDorbQs1KTaPUH6QpqCV0REYjiQs9OC19cpFG6iEhY9BZ6evea6Lq4SEQEorjQtYSuiMiRorbQteKiiMiRor7QNYcuIhIWtYWuJXRFRI4UtYWuKRcRkSNFbaGnJvlITkzQlIuISETUFjqEz3TRAl0iImFRXejZaVoTXUSkW5QXuhboEhHpFtWFHl5CV1eKiohAlBe6RugiIoep0EVEYkRUF3pWahLNHV2EQs7rKCIinovqQs9OSyLkoMWveXQRkagvdIDGNk27iIj0q9DNbLGZbTGzcjO7v4/nHzGztZG3rWbWMPBRj5bVfZMLXVwkIkLiiXYwMx/wGHAFUAGsMrOlzrlN3fs4577UY//PAXMHIetRtECXiMhh/RmhzwfKnXM7nHN+YAlw/XH2vxV4ZiDCnYiW0BUROaw/hT4O2NvjcUVk21HMbAJQArx2jOfvNrMyMyurra092axH6b5rkS4uEhEZ+IOitwDPOeeCfT3pnHvcOVfqnCvNy8s77Rfrvq9oQ7v/tD+XiEi060+hVwLFPR4XRbb15RaGaLoFIDMlkbQkH/ubOofqJUVEhq3+FPoqYIqZlZhZMuHSXtp7JzObBowEVg5sxGMzMwpzUqlqaB+qlxQRGbZOWOjOuQBwL/AysBl41jm30cy+YWbX9dj1FmCJc25IL9sszElToYuI0I/TFgGcc8uAZb22Pdjr8dcGLlb/FWansbm62YuXFhEZVqL6SlEIj9DrWjrpDPR5HFZEJG7EQKGnArCvscPjJCIi3or6Qh+XkwZApebRRSTORX2hF0QKvbpBI3QRiW/RX+jZ4SkXnekiIvEu6gs9NclHbkYyVY0qdBGJb1Ff6AAF2WlUaspFROJcTBR6YU4q1ZpyEZE4FyOFHr5adIgvUhURGVZiotDH5aTR6g9qGV0RiWsxUegF2eFTF3VgVETiWUwUevfVojp1UUTiWUwUevfVoip0EYlnMVHouRkpJPlMpy6KSFyLiUJPSDDys1Op1hy6iMSxmCh0CK+LrikXEYlnMVPo43LSqNKUi4jEsZgp9IKcVPY1dRAM6eIiEYlPMVPohTlpBEOOmmaN0kUkPsVUoYNOXRSR+BUzhX74zkUaoYtIfIqZQu++0YVWXRSReBUzhZ6ZmkRmaqKmXEQkbsVMoUN42kVTLiISr2Kq0Atz0nS1qIjErZgq9OKRaeyqayWkc9FFJA7FVKFPK8ii1R9k78E2r6OIiAy5mCr06QVZAGyubvI4iYjI0IupQp86NpMEg03VzV5HEREZcjFV6GnJPibmjtAIXUTiUkwVOoSnXVToIhKPYq7QZxRkUXGwnaaOLq+jiIgMqZgsdIAPNY8uInEm5gpdZ7qISLyKuUIfm5XCyPQkFbqIxJ2YK3Qz04FREYlLMVfoEJ522bK/WbejE5G40q9CN7PFZrbFzMrN7P5j7HOzmW0ys41m9quBjXlyphdk0dEVYmddq5cxRESGVOKJdjAzH/AYcAVQAawys6XOuU099pkCPAAscs4dNLMxgxW4P6YXZALhA6OTx2R4GUVEZMj0Z4Q+Hyh3zu1wzvmBJcD1vfa5C3jMOXcQwDlXM7AxT87kMRkkJpjm0UUkrvSn0McBe3s8rohs6+lM4Ewze9vM3jWzxQMV8FSkJPqYPCZDhS4iceWEUy4n8XmmABcDRcCbZjbbOdfQcyczuxu4G2D8+PED9NJ9m16Qxcrt9YP6GiIiw0l/RuiVQHGPx0WRbT1VAEudc13OuZ3AVsIFfwTn3OPOuVLnXGleXt6pZu6X6QWZ7Gvq4ECrf1BfR0RkuOhPoa8CpphZiZklA7cAS3vt8zvCo3PMLJfwFMyOAcx50rqvGN1UpWkXEYkPJyx051wAuBd4GdgMPOuc22hm3zCz6yK7vQzUm9km4HXgn5xzns53nFWcgy/BWLmjzssYIiJDxpzz5uKb0tJSV1ZWNqivcdN/vkNHV4jff+6CQX0dEZGhYmarnXOlfT0Xk1eKdrtwSh4fVDVS39LpdRQRkUEX44Wei3Pwts52EZE4ENOFPqcoh+y0JFZsrfU6iojIoIvpQvclGBdMzmXFtjq8OlYgIjJUYrrQITztsq+pg201LV5HEREZVDFf6BdMyQXgTU27iEiMi/lCLxqZzqS8EazYpvPRRSS2xXyhA1w0JY/3dtbT0RX0OoqIyKCJj0I/M5eOrhBluw56HUVEZNDERaEvKBlNks9YsU3z6CISu+Ki0EekJHLuxFEs37xfpy+KSMyKi0IHuHJWPjtqW9m6X6cvikhsiptC/+isfMzgDxuqvY4iIjIo4qbQx2SmMn/iKJap0EUkRsVNoQNcPaeA8poWtu5v9jqKiMiAi6tCX9w97bJeo3QRiT1xVehjMlM5V9MuIhKj4qrQAa6eXcC2mha2adpFRGJM3BV697TLsg37vI4iIjKg4q7Qx2alUjphpKZdRCTmxF2hQ3jaZcv+ZjZWNXodRURkwMRlod8wdxzpyT5+8tZOr6OIiAyYuCz0nPRkbi4tZunaKvY1dngdR0RkQMRloQN8elEJIef4+Tu7vI4iIjIg4rbQx49OZ/GsfH753m5aOgNexxEROW1xW+gAd104ieaOAM+u2ut1FBGR0xbXhT53/EhKJ4zkJ2/tJBAMeR1HROS0xHWhA9x10SQqG9p56QNdaCQi0S3uC/3y6WMpyR3Bf6/YobsZiUhUi/tC9yUYn7mghPUVjby744DXcURETlncFzrAJ84pYvSIZB5/c7vXUURETpkKHUhN8nHH+RN5fUutbn4hIlFLhR5x+8IJpCX5ePzNHV5HERE5JSr0iJEjkrm5tIgX1lZqOQARiUoq9B4+e+EkgiHHz97Rol0iEn1U6D0Uj0rnqtkF/OrdPTS2d3kdR0TkpKjQe/n7i8+guTPAUyt3eR1FROSkqNB7mVmYzaXTxvCTt3bSqkW7RCSK9KvQzWyxmW0xs3Izu7+P5+80s1ozWxt5++zARx0691wymYNtXfzqvT1eRxER6bcTFrqZ+YDHgCuBGcCtZjajj11/7Zw7O/L2xADnHFLnTBjJosmjeXzFDjq6gl7HERHpl/6M0OcD5c65Hc45P7AEuH5wY3nv3kumUNvcybNlWlpXRKJDfwp9HNCz1Soi23q70czWm9lzZlbc1ycys7vNrMzMympra08h7tBZOGkU50wYyX/9eQf+gJbWFZHhb6AOiv4emOicmwMsB57sayfn3OPOuVLnXGleXt4AvfTgMDPuvXQylQ3tXPHIn3ng+fW8sLaSxjadzigiw1N/Cr0S6DniLopsO8Q5V++c64w8fAI4Z2DieeviM/P43o1zmDImgxfXV/OFJWu55tEVumWdiAxL/Sn0VcAUMysxs2TgFmBpzx3MrKDHw+uAzQMX0Ttmxs3nFvPEHeey9sGP8MSnSqk42M5DL8XElyciMeaEhe6cCwD3Ai8TLupnnXMbzewbZnZdZLfPm9lGM1sHfB64c7ACe8WXYFw+YyyfXlTC0+/u4Z3tdV5HEhE5gnl1l57S0lJXVlbmyWufjnZ/kCt/+CYhB3/84oWkJyd6HUlE4oiZrXbOlfb1nK4UPUlpyT6+e+Mc9hxo43t/3OJ1HBGRQzS8PAULJo3mjvMm8OTKXTS0+fmbRSWcVZzjdSwRiXMq9FN0/5XTSUgwflNWwe/WVjF3fA4PXDmd+SWjvI4mInFKUy6nKC3Zx1evncnKBy7la9fOoKapk0//fBXlNS1eRxOROKVCP02ZqUncuaiE3/zdeaQmJXD3L8po6tDFRyIy9FToA6QwJ40f33YOew608cUlawmFvDl7SETilwp9AM0vGcVXr53Bax/W8MiftnodR0TijAp9gP31wgn8VWkx/++1cjZVNXkdR0TiiAp9gJkZ/3z1dDJTEnn09W1HPR8MOZo1xy4ig0CFPgiy05K4c9FElm3Yx5Z9zYe2O+f4u6dXc9H3Xqeqod3DhCISi1Tog+TTi0oYkezj0dfLD2371V/2sHzTfhrbu/jSr9cS1IFTERlAKvRBMnJEMrefN5EX11dRXtPCjtoWvvXiZi6ckstDN87hvZ0H+M8/b/c6pojEEF0pOog+e2EJT76zix+9uo3dB9pITkzg4U+cxdisFP68tZZHlm/lgsm5WjZARAaERuiDKDcjhdsWjGfpuirW7W3gOx+fTX52KmbGt2+YzZjMFL6w5H1qmjq8jioiMUCFPsjuvmgSmSmJ3HROEVfNPnwfkOz0JB75q7OpONjOou++xheXvM/avQ0eJhWRaKf10IdAY1sXWWmJmNlRz+2qa+XJlbv4TVkFLZ0BpuVn8tGZ+VwxYywzC7P6/BgRiV/HWw9dhT5MtHQG+O3qCl5cX0XZ7oM4B0Uj0/jcpZO5cV4RiT79MiUiKvSoU9fSyWuba3hm1R7e39PAlDEZ3H/lNC6dNkYjdpE4p0KPUs45Xt64j+/9cQs76loZkexjdEYKuRnJh/8cEf5z8awC8rNTvY4sIoNMhR7luoIhfvd+JZurm6lv7aSupZO6Zj/1rX4OtHYScpCW5OMfLj6Duy6aRGqSz+vIIjJIjlfoOg89CiT5EriptLjP50Ihx676Vh5+eQv/vnwrS1bt5Z5LJnPeGaOZODpdUzQicUQj9Biycns9X//9Rj6MrB+Tm5HMuRNHcc8lk5k1LtvjdCIyEDTlEkdCIUd5bQtluw5StvsAf95Sy8E2P586byL3feRMMlOTvI4oIqdBhR7HGtu7+PdXtvDUu7vJy0jhlvnjyc9KZUxmCpPyRjApL8PriCJyElTowrq9DTy4dCPrel2N+m8fm8VtCyZ4lEpETpYOigpnFefwwj2L8AdC1LV0UtPcyY9e3cZX/ucDQg5uXxgu9ZbOAI++Vs472+vIy0hhbHYq43LSuGHuOMblpHn8VYjI8WiEHsc6A0H+4ek1vPphDV+/biaZqYl856UPqW3uZH7JKJo7Auxv6uBAq5+UxAT+9qJJ/N3FZ5CerHGAiFc05SLH1BkIcs8v3+dPm/cDcFZRNl+/fhZn91jSt7KhnYde+pDfr6tibFYK184ppNUfpKm9i0AoxNVzCrlyVj5Jx1me4ECrn9SkBP0wEDlNKnQ5Ln8gxPeXb2VS3gg+Ma+IhIS+z10v23WAb/1hM5uqm8hKTSI7LZF2f5Cqxg7ys1L51PkTuOmcYvIyUw59TGNbF4/8aStPvbubkHNMHD2CafmZFOak4Q+E8AdChJzjgim5fHRmvi6KEjkBFboMmlDI8fqWGn769k7eLq/HDOYW53DFjHxSkxL40avbaGzv4pb54xmbmcrm6iY272uitrmTlMQEUhJ9+IMhDrT6yUxJ5Oo5BfzNohKm5md6/aWJDEsqdBkS2/Y3s2zDPpZv3scHlU0ALJw0iq9eO5PpBVnH/LhQyPHuznp+u7qSlz6oBuCJT5Vy/uTcY+7/07d38ocN1WSkJJKTnszI9CTOmzSaS6aN0ShfYpoKXYZcVUM7+5o6mFucc1LLD9Q0dXD7T/7CzvpWHvvkPK6YMfao5+/7zTpWbKtj9rhsfAlGY3sXtc2dtHQGyExJZPGsfG5bOOGI4wAisUKFLlGloc3PHT9bxQeVjXzz+llMzc+kuaOLyoZ2/v2VrbT5Azx4zUxunV986IdFIBhi5Y56fvd+FS9v3EerP8A/XHwGX7z8zOMerBWJNip0iTotnQHuerKMlTvqj9g+oyCLH916NpPHHHuOvbUzwDdf3MSSVXuZU5TND/7qbHwJxobKRjZVNXFGXgY3zB2Hr8fB346uIC+srSTJl8Ccomwm5WYc8+CwiJdU6BKVOrqCvF1ehy/ByExNIis1kZLcEf2+e9NLG6q5//kNNLZ3HdpmBs7BzMIsvnrtTM6ZMJLn11Tw/eVbqW48fLPujJREZhRmMbMwi5mF2UzLzyTJl0BnIEhnIERhTpoutBJPqNAlblU3tvPMX/ZSkJ3K7HHZTBmbwcsb9/OdZZupjpxuua+pg7OKsvny4mnkZqawvqKRDRUNrK9s5MPqZtq7gkd9XjP4X2fmcduCCVwyNU+3CJQho0IX6aXdH+S/3tzOyu313H7eBK6eXdDnwdtgyLGzroWt+1sASElMIDkxgbJdB1myag/7mzopyE7l6tkFXDm7gLnFOcedqjnQ6mfZhmqWrq1ia00zSb4Ekn0JjByRxLc/Nps5RTqQK8d32oVuZouBHwI+4Ann3EPH2O9G4DngXOfccdtahS7RrisY4tXNNTxbtpcV22rpCjoKslO5fPpYLpySy3lnjCYjJZHtta28ta2WN7bW8ta2OgIhx5QxGcwvGUUw5PAHQ7wTOYf/95+7gNyMlBO/uMSt0yp0M/MBW4ErgApgFXCrc25Tr/0ygT8AycC9KnSJJ43tXby6eT/LNuzjne11tPmD+BKMUSOSqW3uBGDC6HQWz8znurMLmVGQdcRvBB9UNnLjf7zD2cU5PP3ZBad9Zk5LZ4BgyJGdpvXvY83prrY4Hyh3zu2IfLIlwPXApl77fRP4LvBPp5FVJCplpyXx8XlFfHxeEf5AiDV7DrJiWy17D7SzYNIoLpycx/jR6cf8+FnjsvnOx2fzj8+u4zvLPuTBa2cctY9zjjV7GthQ0cCu+jZ217fiD4ZYUDKaRZNHM2tcNu/tOMBv11Twxw/24RxcM6eAO86fyFmncE5+Y1sXK3fUUdfip66lk+aOAPNLRnHx1DxSEvt38VZTRxeBoGPUiOSTfn05ef0p9HHA3h6PK4AFPXcws3lAsXPuD2Z2zEI3s7uBuwHGjx9/8mlFokByYgILJ41m4aTRJ/VxH59XxPqKRn769k5y0pP42NxxFI8K/xBYvfsAD7+8hXd3HADCZ+GMjzz3yJ+28v3lkGAQcpCVmshNpUUkmPHb1RU8/34lMwqyKMhOJTlyDCA10Udaso/0ZB8F2ancVFp8xBW2m6qauOsXZVQ2tB/xdf3krZ1kpiby0Zn5LCgZRU56MtlpSYxI8dEZCNHuD9LSGWBDRSNvb69jfUUjCQaPfXIeH5mZf7p/tXIC/Zly+QSw2Dn32cjj24EFzrl7I48TgNeAO51zu8zsDeB/a8pF5OR1BUN85sky3txaC8DkMRnkZaSwckc9uRnJ3HPJZK6ZU0huRvKhKZuDrX5W7qhn7d4GzirK4bLph5c/aO7o4vk1lSzbUE2rP0BnVwh/MFy87f4gbV1BgiFH0cg0/vWaGXxkxlhe2bSfL/16LVmpSTx80xzOHJvJqBHJGPD29nqWrq3ilY37aO4MHPPr8CUYc4qyWXRGLivK69hY2cijn5zH4lkDU+pdwRDrKxp4u7yeYMjx2QtL4ub2iqc7h34e8DXn3Ecjjx8AcM59J/I4G9gOtEQ+JB84AFx3vFJXoYv0zTnH9tpW3thSwxtbatlZ18ptC8dz5/kTB2X54Xd31PPVFzayZX8zs8dls6GykbOKc/jv289hTFZqnx/TGQiyr7GDxvYumtoDtHQGSElKID0pPPKfmDuCrEjBNnV0ccdP/8KGikYe/eRcZhZm89IH1SzbsI8dtS34EgxfgpHsS+CMMRnMLMxmZmEWuRkpdAVDBEIh2vxBKg62s/dAG3sOtLFm90Fa/UG6D0PkZ6Xybx+bxaXTxvaZN5acbqEnEj4oehlQSfig6CedcxuPsf8baIQuElUCwRBPvbubR5Zv5fLpY/n2x2cP6CJnzZFSf39vA92VM3tcNvPG5+CAQMjR7g+yZV8z22qa6Qr23Us56UkUj0wPj/4n53LepNHsPtDGl59bz5b9zVx3ViHfvGHWsDkYXNPUwa9X7aW2pZOvXD2938cejmcgTlu8CvgB4dMWf+qc+zcz+wZQ5pxb2mvfN1Chi0SlUMgN2pIHLZ0BvvvShxSPSuPKWQWHjg/01hkIsm1/C80dAZJ8RqIvgdSkBApz0g6N+nvzB0L8+I1yHn2tnOkFWTz9mQVkp5+41APBEJurm6lr7WTRGbkkJx4+u6ixrYvH3ihnze6DjByRTG5GMqNGJDMyPZmstCRy0pIYNSKZ0RkpjM5IZkRyIvUtnexr6qDiYDtL11bxp837CYTCHXvD2YV8/+azT/vvVxcWiUhceHXzfv7+6TWcmZ/B059ZQE764bNrAsEQu+rb2La/mS37m3l/TwOrdx+kJXIsYGxWCrcvnMDNpcX8YUM1P4ys5T9v/EhaOgLUt/o50NpJqJ+VOTI9iZtLi7ll/niWbajm4Ze38PcXn8GXF087ra9RhS4iceP1D2v426dXMzkvg69fP5OyXQd5q7yWsl0H6QyEgPDSDd0Xd507cRRpST6eenc3K7bVHfo8F0zO5Z+vms6MwsNr+YdCjhZ/gMa2LhraujjQ5qe+pZP6Fj/NnQHyMpIZm5VKfnYqU/MzD02xOOf4yu8+4Ffv7eGbN8w6dFP2U6FCF5G48uettdz1izL8kQKfOjaT8yePZmZhNlPHZjJ5TAZpyUfPZ2/b38zSdVXMGz+Si6fmndRa/icSCIb426dW8/qWGv7r9tKj1vrvLxW6iMSdTVVNbKtp5rxJo495ts5Qa/MHuOeXa/j8ZVOYO37kKX0OFbqISIw4XqFrzU8RkRihQhcRiREqdBGRGKFCFxGJESp0EZEYoUIXEYkRKnQRkRihQhcRiRGeXVhkZrXA7lP88Fyg7oR7eUsZB4YyDoxoyAjRkdPrjBOcc3l9PeFZoZ8OMys71pVSw4UyDgxlHBjRkBGiI+dwzqgpFxGRGKFCFxGJEdFa6I97HaAflHFgKOPAiIaMEB05h23GqJxDFxGRo0XrCF1ERHpRoYuIxIioK3QzW2xmW8ys3Mzu9zpPb2ZWbGavm9kmM9toZl/wOtOxmJnPzN43sxe9ztIXM8sxs+fM7EMz22xm53mdqTcz+1Lk3/kDM3vGzDy/NY6Z/dTMaszsgx7bRpnZcjPbFvnz1G6XM7gZH478W683s/8xs5zhlrHHc/eZmTOzXC+yHUtUFbqZ+YDHgCuBGcCtZjbD21RHCQD3OedmAAuBe4Zhxm5fADZ7HeI4fgj80Tk3DTiLYZbVzMYBnwdKnXOzAB9wi7epAPg5sLjXtvuBV51zU4BXI4+99HOOzrgcmOWcmwNsBR4Y6lC9/JyjM2JmxcBHgD1DHehEoqrQgflAuXNuh3PODywBrvc40xGcc9XOuTWR95sJl9A4b1MdzcyKgKuBJ7zO0hczywYuAn4C4JzzO+cavE3Vp0QgzcwSgXSgyuM8OOfeBA702rck80QAAAJ2SURBVHw98GTk/SeBG4Y0VC99ZXTOveKcC0QevgsUDXmwI/P09fcI8Ajwf4Bhd0ZJtBX6OGBvj8cVDMOy7GZmE4G5wHveJunTDwj/pwx5HeQYSoBa4GeRaaEnzGyE16F6cs5VAv+X8EitGmh0zr3ibapjGuucq468vw84tVvOD51PAy95HaI3M7seqHTOrfM6S1+irdCjhpllAL8Fvuica/I6T09mdg1Q45xb7XWW40gE5gH/4ZybC7Ti/TTBESLz0NcT/uFTCIwws7/2NtWJufC5ysNudNnNzL5CeOryl15n6cnM0oF/Bh70OsuxRFuhVwLFPR4XRbYNK2aWRLjMf+mce97rPH1YBFxnZrsIT1tdamZPexvpKBVAhXOu+7eb5wgX/HByObDTOVfrnOsCngfO9zjTsew3swKAyJ81Hufpk5ndCVwD3OaG30UyZxD+4b0u8r1TBKwxs3xPU/UQbYW+CphiZiVmlkz4ANRSjzMdwcyM8LzvZufc973O0xfn3APOuSLn3ETCf4evOeeG1cjSObcP2GtmUyObLgM2eRipL3uAhWaWHvl3v4xhduC2h6XAHZH37wBe8DBLn8xsMeFpwOucc21e5+nNObfBOTfGOTcx8r1TAcyL/F8dFqKq0CMHTO4FXib8jfOsc26jt6mOsgi4nfCod23k7SqvQ0WpzwG/NLP1wNnAtz3Oc4TIbw/PAWuADYS/nzy/LNzMngFWAlPNrMLMPgM8BFxhZtsI/2bx0DDM+CiQCSyPfN/85zDMOKzp0n8RkRgRVSN0ERE5NhW6iEiMUKGLiMQIFbqISIxQoYuIxAgVuohIjFChi4jEiP8Pp+W1PEvx1tIAAAAASUVORK5CYII=\n",
            "text/plain": [
              "<Figure size 432x288 with 1 Axes>"
            ]
          },
          "metadata": {
            "tags": [],
            "needs_background": "light"
          }
        }
      ]
    },
    {
      "cell_type": "code",
      "metadata": {
        "id": "hQ97aLiX63jx",
        "outputId": "82f483b0-aebc-49e5-9f5f-eed88473e131",
        "colab": {
          "base_uri": "https://localhost:8080/",
          "height": 1000
        }
      },
      "source": [
        "cl_model.select_inducing(train_0_1_dl, criterion='deterministic')"
      ],
      "execution_count": 26,
      "outputs": [
        {
          "output_type": "stream",
          "text": [
            "Iteration 0 out of 300 is in progress\n",
            "Current best statistic is  578.184\n",
            "New points added  0 \n",
            "\n",
            "Iteration 10 out of 300 is in progress\n",
            "Current best statistic is  562.972\n",
            "New points added  1 \n",
            "\n",
            "Iteration 20 out of 300 is in progress\n",
            "Current best statistic is  562.972\n",
            "New points added  1 \n",
            "\n",
            "Iteration 30 out of 300 is in progress\n",
            "Current best statistic is  562.972\n",
            "New points added  1 \n",
            "\n",
            "Iteration 40 out of 300 is in progress\n",
            "Current best statistic is  561.011\n",
            "New points added  2 \n",
            "\n",
            "Iteration 50 out of 300 is in progress\n",
            "Current best statistic is  561.011\n",
            "New points added  2 \n",
            "\n",
            "Iteration 60 out of 300 is in progress\n",
            "Current best statistic is  561.011\n",
            "New points added  2 \n",
            "\n",
            "Iteration 70 out of 300 is in progress\n",
            "Current best statistic is  551.253\n",
            "New points added  3 \n",
            "\n",
            "Iteration 80 out of 300 is in progress\n",
            "Current best statistic is  551.253\n",
            "New points added  3 \n",
            "\n",
            "Iteration 90 out of 300 is in progress\n",
            "Current best statistic is  551.253\n",
            "New points added  3 \n",
            "\n",
            "Iteration 100 out of 300 is in progress\n",
            "Current best statistic is  551.253\n",
            "New points added  3 \n",
            "\n",
            "Iteration 110 out of 300 is in progress\n",
            "Current best statistic is  551.253\n",
            "New points added  3 \n",
            "\n",
            "Iteration 120 out of 300 is in progress\n",
            "Current best statistic is  551.253\n",
            "New points added  3 \n",
            "\n",
            "Iteration 130 out of 300 is in progress\n",
            "Current best statistic is  551.253\n",
            "New points added  3 \n",
            "\n",
            "Iteration 140 out of 300 is in progress\n",
            "Current best statistic is  551.253\n",
            "New points added  3 \n",
            "\n",
            "Early stop activated!\n"
          ],
          "name": "stdout"
        }
      ]
    },
    {
      "cell_type": "code",
      "metadata": {
        "id": "_0R0FsrV_S4g",
        "outputId": "40eb2d96-b5ac-49ae-e262-0645eb5ff179",
        "colab": {
          "base_uri": "https://localhost:8080/",
          "height": 34
        }
      },
      "source": [
        "def accuracy(cl_model, test_dl, k):\n",
        "    acc = []\n",
        "    for x, target in test_dl:\n",
        "        x_pred = cl_model.predict(x, k).cpu().numpy().argmax(axis=1)\n",
        "        acc.append(np.sum(x_pred == target.cpu().numpy())/ len(x_pred))\n",
        "    return np.mean(acc) \n",
        "print('task 0 1 after training task 0 1 accuracy:', accuracy(cl_model, test_0_1_dl, 0))  "
      ],
      "execution_count": 27,
      "outputs": [
        {
          "output_type": "stream",
          "text": [
            "task 0 1 after training task 0 1 accuracy: 0.9990909090909091\n"
          ],
          "name": "stdout"
        }
      ]
    },
    {
      "cell_type": "markdown",
      "metadata": {
        "id": "O6PFKROn_S4i"
      },
      "source": [
        "## Second task\n"
      ]
    },
    {
      "cell_type": "code",
      "metadata": {
        "id": "id4lBLle_S4i"
      },
      "source": [
        "train_2_3_dataset = SplitMnistDataset(2, 3, normalize=True)\n",
        "train_2_3_dl = DataLoader(train_2_3_dataset, batch_size=batch_size, shuffle=True)\n",
        "test_2_3_dataset = SplitMnistDataset(2, 3, train=False, normalize=True)\n",
        "test_2_3_dl = DataLoader(test_2_3_dataset, batch_size=batch_size, shuffle=False)"
      ],
      "execution_count": 28,
      "outputs": []
    },
    {
      "cell_type": "code",
      "metadata": {
        "id": "SzDtOVVh_S4k"
      },
      "source": [
        "optim_2_3 = torch.optim.Adam(cl_model.parameters(), lr=learning_rate)"
      ],
      "execution_count": 29,
      "outputs": []
    },
    {
      "cell_type": "code",
      "metadata": {
        "id": "dphGj1vgvQFZ"
      },
      "source": [
        "cl_model.create_new_task(1)"
      ],
      "execution_count": 30,
      "outputs": []
    },
    {
      "cell_type": "code",
      "metadata": {
        "id": "yvFi7Dvj_S4m",
        "outputId": "5d1fb6d1-98da-4cd3-83f3-a45be91f81df",
        "colab": {
          "base_uri": "https://localhost:8080/",
          "height": 281
        }
      },
      "source": [
        "train_model(train_2_3_dl, cl_model, optim_2_3, 20, device)"
      ],
      "execution_count": 31,
      "outputs": [
        {
          "output_type": "display_data",
          "data": {
            "image/png": "iVBORw0KGgoAAAANSUhEUgAAAXQAAAEICAYAAABPgw/pAAAABHNCSVQICAgIfAhkiAAAAAlwSFlzAAALEgAACxIB0t1+/AAAADh0RVh0U29mdHdhcmUAbWF0cGxvdGxpYiB2ZXJzaW9uMy4yLjIsIGh0dHA6Ly9tYXRwbG90bGliLm9yZy+WH4yJAAAgAElEQVR4nO3deXxU9b3/8dcnOwlJIBtbQkJI2BWEsOMGasG20ta9rtXqbStWW9t78ba1/WnvbV3aemtdqtZqWytq3dCKqAi4AQLKFiBkYUtYEghJIJD9+/tjBgwhgQCTTDJ5Px+PPDJzznfmfObM5J0z33PO95hzDhER6fyC/F2AiIj4hgJdRCRAKNBFRAKEAl1EJEAo0EVEAoQCXUQkQCjQRUQChAJdAp6ZbTGzC/xdh0hbU6CLiAQIBbp0SWYWbmYPm9kO78/DZhbunZdgZm+ZWZmZlZrZR2YW5J33X2ZWZGb7zSzHzKb595WIfCnE3wWI+MnPgAnAKMABbwA/B34B3AUUAonethMAZ2aDgVnAWOfcDjNLA4Lbt2yRlmkLXbqqa4B7nXPFzrkS4P8B13nn1QJ9gFTnXK1z7iPnGfSoHggHhplZqHNui3Mu3y/VizRDgS5dVV9ga6P7W73TAB4E8oB3zazAzGYDOOfygDuBXwHFZjbHzPoi0kEo0KWr2gGkNrrf3zsN59x+59xdzrl04BLgx4f7yp1z/3TOTfE+1gH3t2/ZIi1ToEtXEWpmEYd/gBeAn5tZopklAPcA/wAws6+ZWYaZGVCOp6ulwcwGm9lU787TKuAQ0OCflyNyLAW6dBVv4wngwz8RwApgDbAW+Bz4tbdtJvA+cABYAjzmnFuIp//8t8AeYBeQBNzdfi9B5PhMF7gQEQkM2kIXEQkQCnQRkQChQBcRCRAKdBGRAOG3U/8TEhJcWlqavxYvItIprVy5co9zLrG5eX4L9LS0NFasWOGvxYuIdEpmtrWleepyEREJEAp0EZEAoUAXEQkQCnQRkQChQBcRCRAKdBGRAKFAFxEJEJ0u0JdvKeW38zaiUSJFRI7W6QJ9bWE5TyzOZ29ljb9LERHpUDpdoKfGRwKwrfSgnysREelYOl2g94/zBPp2BbqIyFE6XaCneAN9614FuohIY50u0CNCg+kVE64uFxGRJjpdoIOn22WbttBFRI7SSQM9SlvoIiJNdNJAj2RXRRVVtfX+LkVEpMPolIF++NDFwn3aShcROaxTBvrhI13U7SIi8qVOGeiHj0XXjlERkS91ykBP6B5GZFgwW7WFLiJyRKcMdDOjf1ykzhYVEWmkUwY6eLpddLaoiMiXWhXoZjbdzHLMLM/MZjczv7+ZLTSzL8xsjZld7PtSj9Y/LpJtpQc1jK6IiNcJA93MgoFHgRnAMOBqMxvWpNnPgZecc2cBVwGP+brQplLjI6mua6Bkf3VbL0pEpFNozRb6OCDPOVfgnKsB5gAzm7RxQIz3diyww3clNu/IIF3qRxcRAVoX6P2A7Y3uF3qnNfYr4FozKwTeBm5v7onM7FYzW2FmK0pKSk6h3C/p0EURkaP5aqfo1cCzzrlk4GLg72Z2zHM75550zmU557ISExNPa4HJPSMx0xa6iMhhrQn0IiCl0f1k77TGbgZeAnDOLQEigARfFNiSsJAgknt2I7/kQFsuRkSk02hNoC8HMs1sgJmF4dnpObdJm23ANAAzG4on0E+vT6UVhveJZf2OirZejIhIp3DCQHfO1QGzgPnABjxHs2Sb2b1mdom32V3ALWa2GngBuNG1w/GEI/rFsHlPJfuratt6USIiHV5Iaxo5597Gs7Oz8bR7Gt1eD0z2bWknNrxfLADrd1QwPj2+vRcvItKhdNozRQFG9PUE+jp1u4iIdO5AT4wOp1dMONlF5f4uRUTE7zp1oINnK33dDgW6iEinD/Th/WLJKz7AoRpdjk5EurZOH+gj+sbQ4GDDLvWji0jX1vkD3Xuki/rRRaSr6/SB3ic2grioMNYVaQtdRLq2Th/oZsbwvjHaMSoiXV6nD3TwdLts2r2f6jrtGBWRrisgAn1kciy19Y41hdpKF5GuKyACfVJGAiFBxoINxf4uRUTEbwIi0GMiQhmfHsf7G3b7uxQREb8JiEAHmDakF3nFB9i6t9LfpYiI+EXABPoFQ3sB8L66XUSkiwqYQO8fH0lmUncWqNtFRLqogAl0gGlDe/HZ5lIqdMELEemCAirQLxyWRF2DY3FOm1/9TkSkwwmoQB+V0pO4qDB1u4hIlxRQgR4cZEwaGM/SglLa4ZKmIiIdSkAFOsC4AXHsqqiiqOyQv0sREWlXARfoWalxAKzYss/PlYiItK+AC/TBvaOJDg/hsy2l/i5FRKRdBVygBwcZY9J6skKBLiJdTMAFOsDYtDg27T5A2cEaf5ciItJuAjLQs1J7ArByq/rRRaTrCMhAH5nSg9BgUz+6iHQpARnoEaHBnJncQ0e6iEiXEpCBDpCV1pM1hWVU1eqydCLSNQRsoI9NjaO23vH5Nm2li0jXELCBPmFgPGEhQby/XuOji0jXELCB3j08hLMzEpifvUvjuohIlxCwgQ7wlRG9KSo7RPaOCn+XIiLS5gI60C8Y2osgg3fW7fJ3KSIibS6gAz0uKozxA+KZn61AF5HAF9CBDjB9RG9yiw+QV3zA36WIiLSpVgW6mU03sxwzyzOz2c3M/4OZrfL+bDKzMt+XemouGt4LQFvpIhLwThjoZhYMPArMAIYBV5vZsMZtnHM/cs6Ncs6NAh4BXm2LYk9Fn9hujEzpwbvrdVk6EQlsrdlCHwfkOecKnHM1wBxg5nHaXw284IvifOW8QYmsLSyj/GCtv0sREWkzrQn0fsD2RvcLvdOOYWapwADggxbm32pmK8xsRUlJycnWesomDYynwcHSzXvbbZkiIu3N1ztFrwL+5ZxrdgAV59yTzrks51xWYmKijxfdsrP69yQiNIgl+Qp0EQlcrQn0IiCl0f1k77TmXEUH624BCAsJYmxaHJ/k7fF3KSIibaY1gb4cyDSzAWYWhie05zZtZGZDgJ7AEt+W6BuTMxLILT5A8f4qf5ciItImThjozrk6YBYwH9gAvOScyzaze83skkZNrwLmuA46cMqkgfEA6nYRkYAV0ppGzrm3gbebTLunyf1f+a4s3xveN5aYiBA+zdvLzFHN7tMVEenUAv5M0cOCg4wJ6fF8WqB+dBEJTF0m0MHTj7699BDbSw/6uxQREZ/rYoHu6Ueft26nnysREfG9LhXoGUnRTM6I54nFBeyv0lmjIhJYulSgA/zX9CGUVtbw1IcF/i5FRMSnulygn5ncg6+e0YenP95Myf5qf5cjIuIzXS7QAe66aBDVdQ088kGuv0sREfGZLhno6YnduWx0MnOWb+dgTZ2/yxER8YkuGegAXxvZh5q6BpYW6MxREQkMXTbQx6bF0S00mMU57TeMr4hIW+qygR4RGszEgfEs2qRAF5HA0GUDHeC8wYls3XuQzXsq/V2KiMhp69KBfu4gz0U2FucU+7kSEZHT16UDPTU+igEJUep2EZGA0KUDHTxb6UsL9lJV2+xV80REOg0F+uBEqmobWLa51N+liIicli4f6BPT44kMC+blFdv9XYqIyGnp8oEeERrMzVMG8NaanawrKvd3OSIip6zLBzrALeek0zMylAfm5/i7FBGRU6ZAB2IiQrnt/Aw+3FTCp/m6RJ2IdE4KdK9rJ6TSJzaC+9/JwTnn73JERE6aAt0rIjSY26dmsnp7GZ9v2+fvckRETpoCvZGZo/p6j3gp9HcpIiInTYHeSFR4CF89ow9vrt6hcdJFpNNRoDdxeVYKlTX1vL12l79LERE5KQr0Jsam9SQtPlInGolIp6NAb8LMuDwrhWWbS9miYXVFpBNRoDfjW6P7EWTw8kptpYtI56FAb0af2G6cPziJF5dvp7pOozCKSOegQG/B9ZPS2HOghnfWaeeoiHQOCvQWnJ2RwICEKJ77dIu/SxERaRUFeguCgozrJqTy+bYy1hZqFEYR6fgU6Mdx6ZhkIsOC+duSLf4uRUTkhBToxxHbLZRvntWPN1bvYM+Ban+XIyJyXAr0E7hpygDqGxx/eG+Tv0sRETmuVgW6mU03sxwzyzOz2S20ucLM1ptZtpn907dl+s/AxO5cNyGVFz7bxsZdFf4uR0SkRScMdDMLBh4FZgDDgKvNbFiTNpnA3cBk59xw4M42qNVv7piWSXREKPe9tV5jpYtIh9WaLfRxQJ5zrsA5VwPMAWY2aXML8Khzbh+Ac67Yt2X6V8+oMO68IJNP8vayYENAvTQRCSCtCfR+QONz4Au90xobBAwys0/MbKmZTW/uiczsVjNbYWYrSkpKTq1iP7l2QirpiVH877wN1NU3+LscEZFj+GqnaAiQCZwHXA08ZWY9mjZyzj3pnMtyzmUlJib6aNHtIzQ4iNnTh1BQUsnLK3UBDBHpeFoT6EVASqP7yd5pjRUCc51ztc65zcAmPAEfUC4c1osxqT35w3ubOFSjMV5EpGNpTaAvBzLNbICZhQFXAXObtHkdz9Y5ZpaApwumwId1dghmxuwZQyjeX80zn2z2dzkiIkc5YaA75+qAWcB8YAPwknMu28zuNbNLvM3mA3vNbD2wEPipc25vWxXtT2PT4rhgaC+eWJTPjrJD/i5HROQI89dheFlZWW7FihV+WfbpyivezyV/+oTwkCAevGwkFwzr5e+SRKSLMLOVzrms5ubpTNFTkJEUzZu3T6Fvj258928rePh9nUUqIv6nQD9FAxO78+oPJnHxGb15bGE+FVW1/i5JRLo4BfppCA8J5uYp6dTUN/CBTjgSET9ToJ+ms1J60Dsmgnnrdvq7FBHp4hTopykoyJg+ojeLckqorK7zdzki0oUp0H1gxojeVNc1sDBH3S4i4j8KdB/ISosjoXsY83RBaRHxIwW6DwQHGV8Z3puFG4s1JICI+I0C3UdmjOjDwZp6Fmzc7e9SRKSLUqD7yIT0ONITovjDe5uo1fC6IuIHCnQfCQkO4u6Lh5JfUsmcz7b5uxwR6YIU6D50wdAkJqbH84f3cyk/pDNHRaR9KdB9yMz42VeHsu9gDY8tzPN3OSLSxSjQfWxEv1guG53M0x9v1nHpItKuFOht4J6vD2Nwr2hue/5z1hSW+bscEekiFOhtIDoilGe/M5aekWHc9OxyCkoO+LskEekCFOhtJCkmgr/dPI76BsfMRz/hHZ1FKiJtTIHehgYmdmfurCmkJ0TxvX+s5H/+vR5/XSFKRAKfAr2NpcRF8tL3JnJlVgpPfbSZdUUV/i5JRAKUAr0dhIcEM3vGEIKDjHeyNW66iLQNBXo76RkVxoT0OPWli0ibUaC3o+nDe5NfUknu7v3+LkVEApACvR19ZXhvzNBWuoi0CQV6O0qKiWB0/566EIaItAkFejubPrw363dWsG3vQX+XIiIBRoHezqaP6A3Am2t2+LkSEQk0CvR2lhIXyaSB8fz+vU38Y+lWf5cjIgFEge4HT16fxbmDEvn56+u47631VFbX+bskEQkACnQ/6B4ewpPXjeGGian85ePNjPuf97n71TXkaxAvETkNCnQ/CQkO4v/NHMEr35/EjDP68NoXRVz15FJKK2v8XZqIdFIKdD8bk9qThy4fyavfn0zZwRp+9tpaDeAlIqdEgd5BDOsbw48vHMy8dbt47Ysif5cjIp2QAr0DufWcdMam9eSXb2Szcmupv8sRkU5Ggd6BBAcZv79iFFHhIVz6+BJ+/NIqiiuq/F2WiHQSrQp0M5tuZjlmlmdms5uZf6OZlZjZKu/Pd31fateQEhfJgrvO5fvnDeSt1Ts5/6FF/OmDXKpq6/1dmoh0cCcMdDMLBh4FZgDDgKvNbFgzTV90zo3y/jzt4zq7lKjwEP5r+hDe/dE5TMlM4KF3N3H+Q4v4OHePv0sTkQ6sNVvo44A851yBc64GmAPMbNuyBCAtIYo/X5fFi7dOoHt4CDf89TOdXSoiLWpNoPcDtje6X+id1tSlZrbGzP5lZik+qU4AGJ8ez2u3TT5ydundr64hr1gnIYnI0Xy1U/RNIM05dybwHvBcc43M7FYzW2FmK0pKSny06K6he3gIT12fxS1nD+DF5du54PeL+dojH7F6e5m/SxORDqI1gV4ENN7iTvZOO8I5t9c5V+29+zQwprkncs496ZzLcs5lJSYmnkq9XVpwkPGzrw5j6d3T+MXXhrGrvIrfztvo77JEpINoTaAvBzLNbICZhQFXAXMbNzCzPo3uXgJs8F2J0lRSTAQ3TxnAdRPSWFKwl8J9GltdRFoR6M65OmAWMB9PUL/knMs2s3vN7BJvsx+aWbaZrQZ+CNzYVgXLl7412rMr47XPPV+YnHP88o11/OmDXA0fINIFhbSmkXPubeDtJtPuaXT7buBu35YmJ5ISF8n4AXG8+kURs6ZmMHf1Dp5b4jkKpq7BcecFg/xcoYi0J50p2sldOiaZzXsqWZhTzH1vrWdkciyXj0nm4fdzeWJxPvUN2lIX6SrMX1/Ns7Ky3IoVK/yy7EByoLqOsb9+H4Ca+gbmzprMkN4x3DHnC95as5OI0CCG9I7hnEGJ3DQ5jR6RYX6uWEROh5mtdM5lNTevVV0u0nF1Dw9h+ojevPZFEbeek87wvrEA/OHKUVw4rBert5ezrqicRz7I5ZmPN3PDpFSy0uLoG9uN1PhIIkKD/fwKRMRXFOgB4HvnDiTIjDsvyDwyLTQ4iJmj+jFzlGfHac6u/fxxQS6PLswH8gFIT4zi37efTbcwhbpIIFCXSxdTvL+K7aUHyd5RwT1vZPPDqRn8+KLB/i5LRFpJXS5yRFJ0BEnREYxJjWPl1n088WEBl41JoX98pL9LE5HTpKNcurC7ZwwlJMi479/r/V2KiPiAAr0L6x0bwe1TM3lv/W4eXZh33DHXs3eUM/NPH3PfWwp/kY5Kgd7F3TQljalDknhwfg5TH1rE35dsoajs0JH55QdreXxRPt949BPWFJXz3KdHzxeRjkM7RQWAT/P2cP/8nCOjN6bGR1Jb18COcs8l8GaM6M2sqRnM/NMnXDcxlV9+fTgAb6wqYld5Fd+ZPICwEG0fiLQ17RSVE5qUkcDrA+PJ2b2fT/L2sqxgL5FhwQzpE8PI5B5MSI/DzJg5qh9zPtvOD6dmsraonB+9uIoGB2+s2sFDl49kWN8Yf78UkS5LW+hyUnJ37+fCP3zIZWOSeTd7F317dOMH52dw75vZlB2s5XdXjDxy7LuI+N7xttD1HVlOSmavaC4Y2ot/rSwkKMh46vosLhnZl/d+dC6jU3vy45dW8272LgDWFZVz699WMHf1Dj9XLdI1qMtFTtod0zLJK97P/37zDFLiPMev94wK45kbx3LN08uY9c8vmD6iN2+u2UGQGe+u301ByQHumJaJmfm5epHApS4X8amygzVc9eRSNu3ez/UT05g1NYPfvL2RVz4v5OIzevMf5wzkzORYBbvIKTpel4sCXXyusrqO0sqaI1vvzjkeW5TP/72fS019A+kJUVw0vDeTBsYzICGKRZtKeG/9bnp0C+WWs9M5IznWz69ApONSoEuHUH6wlnnrdvL6qiJWbNlHXaOx2tMToijZX83+6jqmZCTw+ytHkhQd4cdqRTomBbp0OJXVdSzfUsrmPZVMzkggM6k7+6vreGHZNh5+P5chfaJ54ZYJGt5XpAkFunQq89bu5PvPf86lo5N56PIz1d8u0ohOLJJOZcYZfbjzgkwefj+Xqtp6YrqFUFPnGJUSy7Shvejbo5u/SxTpkBTo0iH9cGomO8uqeHvdTrqFBuOAVz4v5BdvZDMxPZ5HrxlNXJQupyfSmLpcpFNwzpFfUsn87F38cUEu/eMi+cd3x9Mr5ssdp/sqa3jyowImDYzn7MzE4z7fr+Zms3FXBc/cOJbIMG3XSOehPnQJKEvy9/Ld55YT3z2cWVMzSO7Zjc17Knlwfg5lB2tJjA5n0U/OIyq8+aBetb2Mbzz6CQDTh/fmsWtGExSkfnrpHHTqvwSUiQPj+ectEzhYU8d//msN335qGT97bR2DekXzwGVnUrK/mj9/WHCk/fzsXSzcWAx4tvTve2s9Cd3D+clFg3gnexcPvZvjr5ci4lP6rimd0siUHnw6exo7yw9RtM8zPvvEgfGYGYs3lfDkh/l8e1x//r1255GLctx2/kAG9Ypm5dZ93H/pGVyRlUJRWRWPLcpnTWE55w9J4sKhvY66HN/mPZUszimmT49upMVHkZHUnWBtzUsHpS4XCTjbSw8y7XeLSe7ZjYI9lcwY0ZvYbqHMWb6d4CBjcK9o3rx9CsFBRm19A39ckMu8dbvIKz6AGXz1jD7cPGUA767fzV8+2kxNfcOR5z47M4Gnb8giPETHx4t/qA9dupzfvL2BP39YwDfP6seDl51JcJDxj2XbePi9TTx2zWjGp8cf85jtpQf552fb+NunW6is8VyO79LRycyamsGBqjo+ztvD/e9s5Osj+/J/V446pt+9qra+xROh8ooP8OLybWzeU0nhvkNcNTaFGycPaNVrcc6RvaOC4X1jdEy+KNCl66muq+fT/L2cm5l4VPA6504YimUHa3hzzU6G941hdP+eR817YnE+v523kavH9efcQQkcqq0nu6iChTnF5JdUcvEZvbl7xtAj49gAfLFtHzc88xlVdZ5xbEKCjXVFFfzs4qHcck76CV/L44vyuf+djfzy68P4Tiv/CUjgUqCL+IhzjnvfWs9fP9lyZFpYcBDj0+NIT4jipRWF1Dc4Lh2TzIT0OMKCg/jJy6uJ7x7O898dT0pcJHX1Ddzx4ir+vWYn/33xEG45O73FfzILNxZz03PLCQky4qLCWPzT8zvkcAjlhzzXnr19akaLRxeJbyjQRXzIOUfO7v00NEBEaBC9YyOOHMu+q7yKB+fn8PbanRyq9XTbZCZ1P+aY+dr6Bu6Y8wVvr93FkN7R3HZ+BilxkawtLGPL3oMk9+xGUnQEs19ZQ//4SH584SBufm4F980cznUT0/zxso/rmY83c+9b63ngsjO5IivF3+UENAW6SDurq28gZ/d+8ksqOSczgR6Rx57VWlffwOurdvDYojwKSiqPTA8LCaKmzrMjNj4qjLm3T6FvbASXP7GEHWWHWPTT86mqq+e1z4u4YFgv+vloKITXvyhiw84K/mv6kJM+Lv+KJ5bw2ZZSZozozePXjvFJPdI8jeUi0s5CgoMY3jeW4X1bHts9JDiIy8Yk882z+rEop5iaugbOTOlB39gI9hyoIa/4AAMTo0jybtnfPi2TG575jB+9uIpP8/ew72AtT35YwD9vGU9qfBTrisr5ycurGd43lnu+NozYyFDqGxzvrd9FUVkV3UKDCQ6CHWVVFO47xODe3bl5SjrBQcZHuSX8+CXPBb9juoVy2/kZAKzeXsbyLaXcNHlAiyFfvL+K5VtLCQ8J4qPcPdTUNRAW4ttTXCqr69SV0wpaQyJ+FhxkTBva66hpidHhJEaHHzXtnMwERqb04N9rdzI5I54rslL45dxsrvzzUq6bmMr/LcglJiKE11cV8XFeCdeOT+WVzwvZsvfgUc9jBvFR4bzyeSGf5O3lRxcO4rbnPyczKZqBSVH87t0czurfg5L91fz0X2uoqWugtt7x/fMGNlv/u9m7cQ5+OC2TB+fnsHxLKZMzEo5qs23vQdbvrCA9MYq0+KiTCvwl+Xu57i/LeP6745s9OqmxneWHSOweTkjwyf9Dqaiqpbq24Zj13pko0EU6CTPjiWtHU7TvEGNSe2JmZCZFc+1flvHg/BzOGZTIw1eOomjfIe56eRW/e28TI/rF8MS1o5mYnkBVXT01dQ0kxYQTHhLMP5dt45dz17F4UwlxUWE8fUMWcVFhbNp9gFueW0FlTT3jBsQRFxnGg/M3MjI5lklNghpg3rqdpCdE8Z3JafzfglwWbCg+EuhlB2v444I8/r50C7X1nu7d0GDjgcvO5JtnJR95jnfW7SIjKYqMpOhjnv9PC3Opa3D89ZMtxw30fZU1TH1oMVeP6889Xx920ut39itrWL29nIU/Oc/n3zDaiwJdpBPpE9uNPrFf9pkP6xvDK9+fxMqt+/jWWf0I8h4N8+btU9heeoiBiVFHjqCJJfSo5/r2+P4M7h3Ng/M3ctdFg48cavnEtaO5/IklfPXMPvz6G2dQW9/AzEcPcPsLX/DYNaMZkBBFQvdwgoKMfZU1LC0o5T/OSScyLISJ6fEszCnmnq8PY+OuCq5+cillh2q5MiuFy7OSKdx3iL98vJl731zP1CG9iO0WymebS/neP1bSNzaCeXecQ2zkl3Wu3l7GJ3l76RsbwXsbdrOz/NBRr7+xeet2cai2nr8v3cKNk9KOOuP3ROobHB/n7qGiqo43V+/g0jHJJ35QB9Sqf0NmNt3Mcswsz8xmH6fdpWbmzKzZDnsR8b0BCVFcNib5qD7u8JBgMpK6n/CY+zGpPZlz60TGpsUdmZaRFM2Kn1/IA5eNJCwkiKjwEJ64dgzVdQ1c+eRSxv3vAkbd+y4PvLORF1dsp77BMWNEHwCmDU1i855KlhXs5aa/LicsJIh/3342v730TMakxjFzVD9+860zKDtUyyMLcqmuq+fuV9eQFB1O8f5q/vv1tTQ+UOOJxfnERITwzHfG0uAcLyzb1uJrmbu6iH49uhEcZPzuvZMbn2fjrgoqquoICTL+/GE+/jpY5HSdcAvdzIKBR4ELgUJguZnNdc6tb9IuGrgDWNYWhYpI+2k6Xk1GUncW3HUu64rKKSo7xJL8vTy+OB/nILlnN0b0iwHg/MFJQDY3/PUzgsx46T8mMqxvzFHPNbxvLFdmpfDcki2UHaolv6SSZ78zluwdFTw4P4epg5O4dEwy+SUHeCd7F7edl8GQ3jGcPziJF5ZvZ9bUzGO6RHaVV7Fscyl3TMuktr6BRxfmc8vZ6YzoF0v5wVo27Kpg0+79lFbWcHlWyjFHBi0rKAXgRxcO4sH5OSzMKWbqkKP3a3QGrelyGQfkOecKAMxsDjATWN+k3X3A/cBPfVqhiHQIvWIijhxLf/3ENPKKD/Dsp5sZmxZ35JtASlwkg3p1J6/4AE9dn8WIfs0f5fPjiwbx5jUpXxMAAAmxSURBVOod/GtlIV8f2ZfzBidxdmYiizeVcPera3nqowKqausJCw7ixslpAFw3IZXvPLuc5z7dQl2DY2nBXn44LYMxqXG8tWYHzsElI/uSEB3O88u2ceeLqwgPCWL9zgoab3A/tjCfb4/vz+1TM4jv7tkBumzzXlLiunHrOek8v3QrTywuOCrQ9x6oZtnmUsYNiCOh+4l3mpYfqiW/5ADFFVVMG9qL0FPYSXsqWhPo/YDtje4XAuMbNzCz0UCKc+7fZtZioJvZrcCtAP379z/5akWkw8hI6s6vv3HGMdMfuGwkFYdqOWdQyxcZSYqOYPaMITz98Wbu+ZpnB2ZwkPGnq8/i8cX5FO47xO6KKq4a1/9IgJ47KJGUuG78z9sbAIgKC+amZ1fw6g8m8ebqHYzoF0N6YncA7rpoMPe9tZ6zUnpw57RBjOrfgyG9o6lrcDyyIJe/L93KmsIyXvn+JAA+21zK1CGe4L357HTue2s91z/zGd1Cg9hVUc2awjKcgzP6xfLy9ya2eLbup/l7+O28jawpLD8y7QfnDeQ/pw85hTV88k54YpGZXQZMd85913v/OmC8c26W934Q8AFwo3Nui5ktAn7inDvuWUM6sUhEWjO2TmMrt+4je0c5U4ck0dAA33r8E4KDjN0V1ceMjXO85/770q384vV1/POW8SR0D+eiP3x45CzXyuo6fvjCFxTvr6a2voHu4SGcMyiRnlFh/OL1dXxrdD9+d/nIo567uKKK/35tLe9vKKZfj25cM6G/Z1TP1Tt4c81OXvvBJM5M7gFA7u79pCVEnfJW++meWFQEND6XN9k77bBoYASwyPsCewNzzeySE4W6iHRtJzt65JjUnoxJ/XLAtL/cMJarnlyKGXxtZJ9WP/flY5L544JcHluYz1eGe7pWJgzwHBIZFR7CX24c2+zj9h6o5uH3czmzX+yR0TIL9x3kmqeXUVxRzX9OH8xNkwcc2YLPSotjScFefvryGl763kQeX5TP0x8VMHvGEL579okHZjtZrdlCDwE2AdPwBPly4NvOuewW2i9CW+gi0k4+21xKXvEBvj3+5Lpx/7w4n9/M20hmUncOVNfx6eypJ/wH09DguPXvK3h/QzHj0uL4xln9eOSDXCqr63j2pnHHjM4J8MHG3dz07AqiwoKprKnniqxk7p4xlJ6neJHz07oEnXOuDpgFzAc2AC8557LN7F4zu+SUKhIR8ZFxA+JOOswBrpmQSkxECLnFBxg/IK5V3xaCgoxHrh7N3TOGsMvbzVJb38CcWyc2G+YAU4f04roJqaTERTLn1gk8cNnIUw7zE9HgXCLSZf3+3Rz++EEev/nWGVw97uT+KTQ0OJYU7CU1PpLknq0/iel0aXAuEZFm3Hx2Ovur67h4RJ8TN24iKMiOGbPG3xToItJlxXYL5ZdfH+7vMnymc45AIyIix1Cgi4gECAW6iEiAUKCLiAQIBbqISIBQoIuIBAgFuohIgFCgi4gECL+d+m9mJcDWU3x4ArDHh+X4UketTXWdvI5am+o6eR21tlOpK9U51+xg834L9NNhZitaGsvA3zpqbarr5HXU2lTXyeuotfm6LnW5iIgECAW6iEiA6KyB/qS/CziOjlqb6jp5HbU21XXyOmptPq2rU/ahi4jIsTrrFrqIiDShQBcRCRAdOtDNbLqZ5ZhZnpnNbmZ+uJm96J2/zMzS2qGmFDNbaGbrzSzbzO5ops15ZlZuZqu8P/e0dV2Nlr3FzNZ6l3vMNf7M44/edbbGzEa3Q02DG62LVWZWYWZ3NmnTbuvMzJ4xs2IzW9doWpyZvWdmud7fzV4g0sxu8LbJNbMb2qGuB81so/e9es3MerTw2OO+721Q16/MrKjR+3VxC4897t9wG9X2YqO6tpjZqhYe25brrNmcaPPPmXOuQ/4AwUA+kA6EAauBYU3a/AB4wnv7KuDFdqirDzDaezsa2NRMXecBb/lpvW0BEo4z/2JgHmDABGCZH97XXXhOjvDLOgPOAUYD6xpNewCY7b09G7i/mcfFAQXe3z29t3u2cV0XASHe2/c3V1dr3vc2qOtXwE9a8V4f92+4LWprMv93wD1+WGfN5kRbf8468hb6OCDPOVfgnKsB5gAzm7SZCTznvf0vYJq15tLdp8E5t9M597n39n5gA9CvLZfpYzOBvzmPpUAPMzv5CyqeumlAvnPuVM8SPm3OuQ+B0iaTG3+WngO+0cxDvwK855wrdc7tA94DprdlXc65d51zdd67S4FkXy3vdOpqpdb8DbdZbd4suAJ4wZfLbI3j5ESbfs46cqD3A7Y3ul/IscF5pI33Q18OxLdLdYC3i+csYFkzsyea2Wozm2dm7XnRQge8a2YrzezWZua3Zr22pato+Q/MX+sMoJdzbqf39i6gVzNt/L3ubsLz7ao5J3rf28Isb1fQMy10Hfh7fZ0N7HbO5bYwv13WWZOcaNPPWUcO9A7NzLoDrwB3Oucqmsz+HE+XwkjgEeD1dixtinNuNDADuM3MzmnHZR+XmYUBlwAvNzPbn+vsKM7zvbdDHc9rZj8D6oDnW2jS3u/748BAYBSwE0/XRkdzNcffOm/zdXa8nGiLz1lHDvQiIKXR/WTvtGbbmFkIEAvsbevCzCwUz5v0vHPu1abznXMVzrkD3ttvA6FmltDWdXmXV+T9XQy8hudrb2OtWa9tZQbwuXNud9MZ/lxnXrsPdz15fxc308Yv687MbgS+BlzjDYFjtOJ99ynn3G7nXL1zrgF4qoXl+e2z5s2DbwEvttSmrddZCznRpp+zjhzoy4FMMxvg3bK7CpjbpM1c4PAe4MuAD1r6wPuKt1/uL8AG59zvW2jT+3BfvpmNw7Oe2+MfTZSZRR++jWeH2romzeYC15vHBKC80VfAttbiFpO/1lkjjT9LNwBvNNNmPnCRmfX0djFc5J3WZsxsOvCfwCXOuYMttGnN++7ruhrvd/lmC8trzd9wW7kA2OicK2xuZluvs+PkRNt+ztpiD68P9xRfjGfvcD7wM++0e/F8uAEi8Hx9zwM+A9LboaYpeL4mrQFWeX8uBr4HfM/bZhaQjWev/lJgUjutr3TvMld7l394nTWuzYBHvet0LZDVTrVF4Qno2EbT/LLO8PxT2QnU4umfvBnPvpcFQC7wPhDnbZsFPN3osTd5P295wHfaoa48PP2phz9rh4/q6gu8fbz3vY3r+rv387MGT0j1aVqX9/4xf8NtXZt3+rOHP1uN2rbnOmspJ9r0c6ZT/0VEAkRH7nIREZGToEAXEQkQCnQRkQChQBcRCRAKdBGRAKFAFxEJEAp0EZEA8f8BJcvWIzxN+mEAAAAASUVORK5CYII=\n",
            "text/plain": [
              "<Figure size 432x288 with 1 Axes>"
            ]
          },
          "metadata": {
            "tags": [],
            "needs_background": "light"
          }
        }
      ]
    },
    {
      "cell_type": "code",
      "metadata": {
        "id": "kLvSkoeC_S4o",
        "outputId": "dd17b460-d934-4095-c3ae-c449b9b3ead5",
        "colab": {
          "base_uri": "https://localhost:8080/",
          "height": 646
        }
      },
      "source": [
        "cl_model.select_inducing(train_2_3_dl, criterion='deterministic')"
      ],
      "execution_count": 32,
      "outputs": [
        {
          "output_type": "stream",
          "text": [
            "Iteration 0 out of 300 is in progress\n",
            "Current best statistic is  918.043\n",
            "New points added  1 \n",
            "\n",
            "Iteration 10 out of 300 is in progress\n",
            "Current best statistic is  907.267\n",
            "New points added  4 \n",
            "\n",
            "Iteration 20 out of 300 is in progress\n",
            "Current best statistic is  907.267\n",
            "New points added  4 \n",
            "\n",
            "Iteration 30 out of 300 is in progress\n",
            "Current best statistic is  907.267\n",
            "New points added  4 \n",
            "\n",
            "Iteration 40 out of 300 is in progress\n",
            "Current best statistic is  907.267\n",
            "New points added  4 \n",
            "\n",
            "Iteration 50 out of 300 is in progress\n",
            "Current best statistic is  907.267\n",
            "New points added  4 \n",
            "\n",
            "Iteration 60 out of 300 is in progress\n",
            "Current best statistic is  907.267\n",
            "New points added  4 \n",
            "\n",
            "Iteration 70 out of 300 is in progress\n",
            "Current best statistic is  907.267\n",
            "New points added  4 \n",
            "\n",
            "Iteration 80 out of 300 is in progress\n",
            "Current best statistic is  907.267\n",
            "New points added  4 \n",
            "\n",
            "Early stop activated!\n"
          ],
          "name": "stdout"
        }
      ]
    },
    {
      "cell_type": "code",
      "metadata": {
        "id": "_Q_vTcit_S4q",
        "outputId": "01b1a6c5-a331-4967-9094-a8193036e33f",
        "colab": {
          "base_uri": "https://localhost:8080/",
          "height": 51
        }
      },
      "source": [
        "print('task 0 1 after training task 2 3 accuracy:', accuracy(cl_model, test_0_1_dl, 0))   \n",
        "print('task 2 3 after training task 2 3 accuracy:', accuracy(cl_model, test_2_3_dl, 1))   "
      ],
      "execution_count": 33,
      "outputs": [
        {
          "output_type": "stream",
          "text": [
            "task 0 1 after training task 2 3 accuracy: 0.9981818181818181\n",
            "task 2 3 after training task 2 3 accuracy: 0.9791609977324262\n"
          ],
          "name": "stdout"
        }
      ]
    },
    {
      "cell_type": "markdown",
      "metadata": {
        "id": "AT-MWAmQ_S4s"
      },
      "source": [
        "# Third task"
      ]
    },
    {
      "cell_type": "code",
      "metadata": {
        "id": "a_TB2AW5_S4t"
      },
      "source": [
        "train_4_5_dataset = SplitMnistDataset(4, 5, normalize=True)\n",
        "train_4_5_dl = DataLoader(train_4_5_dataset, batch_size=batch_size, shuffle=True)\n",
        "test_4_5_dataset = SplitMnistDataset(4, 5, train=False, normalize=True)\n",
        "test_4_5_dl = DataLoader(test_4_5_dataset, batch_size=batch_size, shuffle=False)"
      ],
      "execution_count": 34,
      "outputs": []
    },
    {
      "cell_type": "code",
      "metadata": {
        "id": "6ARkvKd5vVTb"
      },
      "source": [
        "cl_model.create_new_task(1)"
      ],
      "execution_count": 35,
      "outputs": []
    },
    {
      "cell_type": "code",
      "metadata": {
        "id": "AmdHu84X_S4v"
      },
      "source": [
        "optim_4_5 = torch.optim.Adam(cl_model.parameters(), lr=learning_rate)"
      ],
      "execution_count": 36,
      "outputs": []
    },
    {
      "cell_type": "code",
      "metadata": {
        "id": "vTpnIuAyvaGz",
        "outputId": "4e12f550-4638-4a2d-e374-58021e368695",
        "colab": {
          "base_uri": "https://localhost:8080/",
          "height": 281
        }
      },
      "source": [
        "train_model(train_4_5_dl, cl_model, optim_4_5, 20, device)"
      ],
      "execution_count": 37,
      "outputs": [
        {
          "output_type": "display_data",
          "data": {
            "image/png": "iVBORw0KGgoAAAANSUhEUgAAAXQAAAEICAYAAABPgw/pAAAABHNCSVQICAgIfAhkiAAAAAlwSFlzAAALEgAACxIB0t1+/AAAADh0RVh0U29mdHdhcmUAbWF0cGxvdGxpYiB2ZXJzaW9uMy4yLjIsIGh0dHA6Ly9tYXRwbG90bGliLm9yZy+WH4yJAAAgAElEQVR4nO3deXxU5b3H8c8vk5WEhEAWIQn7GkEQAiooiguibbHuoq17qW25t7a1Vdve3lbbe2sXa+u1WreqtYpatWJFETfEDQnIvoawBkISIBvZk+f+kYGGkECATE4y832/Xnll5pxncn45c/Kdk+c5iznnEBGRri/M6wJERKR9KNBFRIKEAl1EJEgo0EVEgoQCXUQkSCjQRUSChAJdRCRIKNAl6JnZFjM73+s6RAJNgS4iEiQU6BKSzCzKzB4ws53+rwfMLMo/L8nM/mVmxWa218wWmlmYf96dZpZnZmVmtt7MzvP2NxH5t3CvCxDxyE+A04ExgANeA34K/BfwA2AHkOxvezrgzGwYMAsY75zbaWb9AV/Hli3SOu2hS6i6DrjHOVfgnCsEfgF83T+vFugN9HPO1TrnFrrGix7VA1FApplFOOe2OOc2eVK9SAsU6BKq+gBbmzzf6p8G8FsgB3jbzHLN7C4A51wOcDvwc6DAzGabWR9EOgkFuoSqnUC/Js/7+qfhnCtzzv3AOTcQmA58/0BfuXPuOefcmf7XOuC+ji1bpHUKdAkVEWYWfeALeB74qZklm1kS8DPgWQAz+7KZDTYzA0po7GppMLNhZnauf/C0CqgEGrz5dUQOp0CXUDGXxgA+8BUNZAMrgJXAUuCX/rZDgHeAcuBT4M/Oufdp7D//NVAE5AMpwN0d9yuIHJnpBhciIsFBe+giIkFCgS4iEiQU6CIiQUKBLiISJDw79T8pKcn179/fq8WLiHRJS5YsKXLOJbc0z7NA79+/P9nZ2V4tXkSkSzKzra3NU5eLiEiQUKCLiAQJBbqISJBQoIuIBAkFuohIkFCgi4gECQW6iEiQ6HKBnr1lL79+cx26SqSIyKG6XKCvyivhkQWbyC+t8roUEZFOpcsF+qj0HgCs2FHicSUiIp1Llwv0zN7xhFnjnrqIiPxblwv0mEgfQ1K6s1KBLiJyiC4X6AAj0xJYlVeigVERkSa6ZKCfkp5AUXmNBkZFRJrokoE+Mi0B0MCoiEhTXTLQNTAqInK4LhnoGhgVETlclwx00MCoiEhzXTbQNTAqInKoLhvoGhgVETlUlw10DYyKiByqTYFuZtPMbL2Z5ZjZXS3M72tm75vZF2a2wswubv9SD6WBURGRQx010M3MBzwEXARkAjPMLLNZs58CLzrnTgWuAf7c3oW2ZFS6BkZFRA5oyx76BCDHOZfrnKsBZgOXNGvjgHj/4wRgZ/uV2LoDA6Nb91R0xOJERDq1tgR6GrC9yfMd/mlN/Rz4mpntAOYC/9HSDzKzmWaWbWbZhYWFx1Huoc4dngLAv1Z0yOeHiEin1l6DojOAp5xz6cDFwN/M7LCf7Zx71DmX5ZzLSk5OPuGFpid2Y3z/RP65bKe6XUQk5LUl0POAjCbP0/3TmroFeBHAOfcpEA0ktUeBR3PJmDRyCspZs6u0IxYnItJptSXQFwNDzGyAmUXSOOg5p1mbbcB5AGY2gsZAP/E+lTb40qjehIcZry1Tt4uIhLajBrpzrg6YBcwD1tJ4NMtqM7vHzKb7m/0A+IaZLQeeB250HdQHkhgbyTnDkpmzbCf1Dep2EZHQFd6WRs65uTQOdjad9rMmj9cAk9q3tLabPiaNd9YWsGjzHiYO6pCeHhGRTqfLnina1AUjUomN9PHaF+p2EZHQFRSBHhPp48KTT2Luql1U1dZ7XY6IiCeCItABLh2bRllVHW+tyve6FBERTwRNoE8alMTApFj++skWr0sREfFE0AR6WJhxw8T+LN9ezBfb9nldjohIhwuaQAe4fFw6cVHhPKW9dBEJQUEV6HFR4VyZlc4bK3axW3cyEpEQE1SBDnDDGf2pd46/L9rmdSkiIh0q6AK9f1IsU4al8NyirVTX6RBGEQkdQRfoANef0Y+i8hreX9chl5MREekUgjLQJw1Oont0OO+vK/C6FBGRDhOUgR7hC2PykGTeX19Agy7YJSIhIigDHRrvZlRQVs3qnbpOuoiEhqAN9HOGJWMG76nbRURCRNAGeq+4KEan9+C99Qp0EQkNQRvo0NjtsmJHMUXl1V6XIiIScEEf6M7BB+t1+KKIBL+gDvST+8ST0j1Khy+KSEgI6kA3M6YMS+HDDYXU1jd4XY6ISEAFdaADTBmeQll1HYu37PW6FBGRgAr6QD9rSBKRvjDeXatuFxEJbkEf6LFR4Uwc3Iv5a3bjnM4aFZHgFfSBDnBBZirb9lawsaDc61JERAImJAL9/BGpAMxfs9vjSkREAickAj01PprR6QkKdBEJaiER6NC4l75sezEFujWdiASpkAn0C05u7HZ5VycZiUiQCplAH5banfTEGN5Rt4uIBKmQCXQz44LMVD7KKaKips7rckRE2l3IBDrABSNSqa5r0L1GRSQohVSgTxjQk369uvHAOxuo07VdRCTItCnQzWyama03sxwzu6uF+X8ws2X+rw1mVtz+pZ64cF8Yd180go0F5Ty/eLvX5YiItKujBrqZ+YCHgIuATGCGmWU2beOc+55zboxzbgzwIPBKIIptDxeenMppA3py/9vrKams9bocEZF205Y99AlAjnMu1zlXA8wGLjlC+xnA8+1RXCCYGf/15UyKK2v5v/c2el2OiEi7aUugpwFN+yd2+Kcdxsz6AQOA91qZP9PMss0su7DQu4HJkWkJXDkunac+2cKWov2e1SEi0p7ae1D0GuAfzrn6lmY65x51zmU557KSk5PbedHH5o6pw/CFGY8uzPW0DhGR9tKWQM8DMpo8T/dPa8k1dOLulqZS4qO5eGRvXl++k6raFj9/RES6lLYE+mJgiJkNMLNIGkN7TvNGZjYcSAQ+bd8SA+eKrHTKquqYtzrf61JERE7YUQPdOVcHzALmAWuBF51zq83sHjOb3qTpNcBs14XuInH6gF6kJ8bwUvYOr0sRETlh4W1p5JybC8xtNu1nzZ7/vP3K6hhhYcYV49L547sbySuuJK1HjNcliYgct5A6U7Qll49Nxzl4eYn20kWkawv5QM/o2Y2Jg3rxjyU7aGjoMr1FIiKHCflAB7gyK51teyv4fMter0sRETluCnRg2sm96R4Vzt8+3ep1KSIix02BDsRE+vj6Gf2Yu2oXmwrLvS5HROS4KND9bjlzAFHhYfz5/U1elyIiclwU6H694qK4dkI//rksj+17K7wuR0TkmCnQm5g5eSA+Mx5ZoL10Eel6FOhNnJQQzRVZ6byUvYP8kiqvyxEROSYK9Ga+dfYg6p3jiY90FUYR6VoU6M1k9OzGhSen8vLSPGrqdN9REek6FOgtuGJcOnv31/DB+gKvSxERaTMFegsmD0kmKS6Kf+j6LiLShSjQWxDuC+PSU/vw3roC9pRXe12OiEibKNBbcfm4dOoaHHOW7/S6FBGRNlGgt2L4SfGMSktQt4uIdBkK9CO4fGwaq3eWsnZXqdeliIgclQL9CKaPSSPCZ9pLF5EuQYF+BD1jIzlveCr//CKP2nodky4inZsC/SiuGp/Onv01vLdOx6SLSOemQD+KyUOSSekexUvZ270uRUTkiBToRxHuC+Pycem8v76QglJdsEtEOi8FehtcOS6d+gbHK1/keV2KiEirFOhtMDA5jvH9E3kxezvOOa/LERFpkQK9ja7KyiC3cD9Lt+3zuhQRkRYp0Nvo4lG9iY308cJiDY6KSOekQG+j2KhwLjk1jdeW7aSwTBfsEpHOR4F+DG49cwA19Q089clmr0sRETmMAv0YDEyOY9rJJ/HMp1spq6r1uhwRkUMo0I/RbWcPoqyqjuc/3+Z1KSIih1CgH6PRGT2YOKgXjy/cTHVdvdfliIgcpEA/Dt86ZxAFZdX8UycaiUgn0qZAN7NpZrbezHLM7K5W2lxlZmvMbLWZPde+ZXYuZw5OYmRaPH9ZkEtDg040EpHO4aiBbmY+4CHgIiATmGFmmc3aDAHuBiY5504Gbg9ArZ2GmXHrmQPJLdrPgo2FXpcjIgK0bQ99ApDjnMt1ztUAs4FLmrX5BvCQc24fgHMu6K81e/Go3iR3j+KvH2/xuhQREaBtgZ4GND09cod/WlNDgaFm9rGZfWZm01r6QWY208yyzSy7sLBr79lGhofxtdP68eGGQnIKyr0uR0Sk3QZFw4EhwDnADOAxM+vRvJFz7lHnXJZzLis5ObmdFu2da0/rS6QvjKc/2eJ1KSIibQr0PCCjyfN0/7SmdgBznHO1zrnNwAYaAz6oJXeP4iuj+/Dy0h2UVOpEIxHxVlsCfTEwxMwGmFkkcA0wp1mbf9K4d46ZJdHYBZPbjnV2WjdN6k9FTT0v6qJdIuKxowa6c64OmAXMA9YCLzrnVpvZPWY23d9sHrDHzNYA7wM/dM7tCVTRncnItAQm9O/JXz/ezP7qOq/LEZEQZl7dsCErK8tlZ2d7suz2tnjLXq76y6dcNS6D+644xetyRCSImdkS51xWS/N0pmg7GN+/J986exAvZG/nrVX5XpcjIiFKgd5Obj9/KKPSErjrlRXs1s2kRcQDCvR2Ehkexh+uHkNVbT0//McK3XtURDqcAr0dDU6J43vnD+XDDYWsyy/zuhwRCTEK9HZ2xbh0fGHG68t3el2KiIQYBXo76xUXxaTBSby+Yqe6XUSkQynQA2D66D5s31vJF9uLvS5FREKIAj0ALjw5lcjwMOYsU7eLiHQcBXoAdI+O4NxhKbyxchf1ugGGiHQQBXqATB/Th8Kyaj7LDYkrIIhIJ6BAD5Bzh6cQFxWubhcR6TAK9ACJjvAxNTOVN1ftoqq23utyRCQEKNAD6KrxGZRW1fFSti6tKyKBp0APoNMG9GRcv0QeWZBLbX2D1+WISJBToAeQmTHr3MHkFVfy6hfNb/IkItK+FOgBds7QZEamxfPwB5t0CKOIBJQCPcDMjFlTBrO5aD9vrNzldTkiEsQU6B1gauZJDEmJ46H3crSXLiIBo0DvAGFhxn+eN4T1u8u446Xl1GmAVEQCINzrAkLFV0b3YdveCn47bz0VNXX8acapRIX7vC5LRIKI9tA70HemDOZnX85k3urd3Pp0Njv2VXhdkogEEe2hd7CbzxxAbJSPH7+6ism/eZ/zRqRy48T+TBqc5HVpItLFaQ/dA1eP78uHP5rCt84ZxJKt+7ju8UW8qLNJReQEKdA9ktYjhh9eOJxP7z6X8f0T+fWb6yiuqPG6LBHpwhToHosK9/GL6SMprqjh929v8LocEenCFOidQGafeL5+ej/+vmgrq/JKvC5HRLooBXon8f2pw0jsFsl/z1lNg04+EpHjoEDvJBJiIrjzouEs2bqP15brQl4icuwU6J3IFWPTGZkWz+/mbaC6TjfFEJFjo0DvRMLCjLumjSCvuJJnP9vmdTki0sUo0DuZM4ckcdaQJP7vvY2UVtV6XY6IdCFtCnQzm2Zm680sx8zuamH+jWZWaGbL/F+3tn+poePOacPZV1HLowtyvS5FRLqQowa6mfmAh4CLgExghpllttD0BefcGP/X4+1cZ0gZmZbA9NF9ePyjXHaXVnldjoh0EW3ZQ58A5Djncp1zNcBs4JLAliV3TB1GQwN87fFFbN2z3+tyRKQLaEugpwFNLzSywz+tucvNbIWZ/cPMMlr6QWY208yyzSy7sLDwOMoNHX17deOpm8dTWF7N9P/7mE9yirwuSUQ6ufYaFH0d6O+cOwWYDzzdUiPn3KPOuSznXFZycnI7LTp4TRyUxGvfmURK9yi+/uTnPLdIR76ISOvaEuh5QNM97nT/tIOcc3ucc9X+p48D49qnPOnXK5ZXvj2RyUOS+PGrK7n/7fU4pzNJReRwbQn0xcAQMxtgZpHANcCcpg3MrHeTp9OBte1XonSPjuCx67O4KiudP72Xw10vr9Rt7ETkMEe9wYVzrs7MZgHzAB/wpHNutZndA2Q75+YA/2lm04E6YC9wYwBrDknhvjDuu/wUUuOjefC9HHaVVvHgjFNJiInwujQR6STMq3/fs7KyXHZ2tifL7upmf76N/3ptFRmJ3XjshiwGJcd5XZKIdBAzW+Kcy2ppns4U7YKumdCXv996OsWVtXz1oY/5aKOOgBERBXqXNWFAT+bMmkSfhBhm/i2b1Tt1HXWRUKdA78LSE7vxt1smkBATwS1PZeusUpEQp0Dv4lLio3nihvGUVdVyy9OLqaip87okEfGIAj0IZPaJ58FrT2XNzlJ+8OJyHacuEqIU6EHi3OGp/GjacN5clc+zn231uhwR8YACPYjMPGsg5wxL5t431rJmZ6nX5YhIB1OgB5GwMOP3V46mR0wEs55fqv50kRCjQA8yveKieOCaMWwu2s9dL6+koUH96SKhQoEehCYOSuKOqcOYs3wnd7y0XNd9EQkRR72Wi3RN35kymIYGx+/nb6C6voEHrh5DhE+f3yLBTIEexP7jvCFERYTxP3PXUVpZy48vHsGI3vFelyUiAaJdtiA3c/IgfnXpSL7YVsxFf1zIN57JZlWeLhMgEowU6CHgutP68fGd53L7+UNYlLuHS//8MQs36haAIsFGgR4iErpFcPv5Q/nwR1MYlBzHN/+2hGXbi70uS0TakQI9xPToFskzN0+gV1wkN/31c3IKyqipa2BXSSW7Siq9Lk9EToBucBGitu7Zz+UPf0pxRQ11TY5V/975Q/mPcwcTFmYeVicirTnSDS50lEuI6tcrlue/cRqzF28nISaC5O5RLMrdwx/e2cC6/FJ+d+VoYqO0eYh0JfqLDWFDUrvzX1/OPPj8mvEZjExL4H/mrmVz0X6evHE8fXrEeFihiBwL9aHLQWbGrWcN5KmbJpC3r5IrH/mU3MJyr8sSkTZSoMthJg9N5vmZp1NVW8+Vj3yq49ZFuggFurRoZFoCL912BtERPq559DPufmUFc1fuoqSi1uvSRKQVOspFjmhXSSX3/msNCzcUUVZdR5jBsJPiyeqXyLh+iZw5JImkuCivyxQJGUc6ykWBLm1SW9/A8u3FLNxYxJKt+/hi2z7219RjBuP6JjL15FSuzupLQrcIr0sVCWoKdGl39Q2OtbtKeWftbt5evZs1u0oZmBTL0zdPIKNnN6/LEwlaCnQJuM837+Ubz2QT4QvjqZvGMzA5lleW5vH3RdsY27cHv/zqSMx0spLIiVKgS4fIKSjjhicXs6+ihvAwo7SqjoyeMWzfW8m3zxnEj6YN97pEkS5PZ4pKhxic0p1Xvj2R22cvo2dsJDdN6s+4fon8+NVV/PmDTZyUEM31Z/Rnc9F+Xlm6g5LKWk7t24NxfXuSnhhDeU0dpZW19OgWSZzOUhU5ZtpDl4Crq2/gtmeX8O66Ak5J78Hy7cWEGcRE+NhfU39Y+16xkcz97lmkxkcfMt05p24bCXnqchHPVdbUc9NTn1NYVs3l49K57NR0krtHsWF3GUu27qOgrJr46HCiwsP45RtrOXtoMn/5+riDAf74wlweX7iZl247Q4OuEtLU5SKei4n0MXvmGYdNH9E7/rDb4lXU1PO/b65j7sp8vnRKb+au3MUv31gLwP/MXcvDXxvXITWLdDVtOlPUzKaZ2XozyzGzu47Q7nIzc2bW4qeHSFvccuYARqUl8N9zVvH++gK+98IyxvVLZNaUwby5Kp9PNhV5XaJIp3TUQDczH/AQcBGQCcwws8wW2nUHvgssau8iJbSE+8L4zRWnUFxRy01/XUxKfBSPfn0cs84dTHpiDL+Ys4a6+gYAFm/Zy3dnf8H98zewYEMhpVUtX5pgw+4y9lfXdeSvIdLh2tLlMgHIcc7lApjZbOASYE2zdvcC9wE/bNcKJSSN6B3P96cO5a8fb+GvN46nl//yAj/9Uia3PbuEv3yYS15xJc8t2kZ8dDjl1XU0OPCFGd85ZxD/ed4Qwn1hNDQ4/vjuRv747kaS4qL43gVDuDorg3CfLmMkwactgZ4GbG/yfAdwWtMGZjYWyHDOvWFmrQa6mc0EZgL07dv32KuVkPLtcwbzzcmD8DW5e9KFJ6cyaXAvfjtvPWEGt545gO9PHUqDg+Xbi3kpezt/ei+Hzzbv5deXjeK389bz5qp8vjK6D/kllfzk1VU8+dFm7r5oBOeNSNFRMxJUTnhQ1MzCgPuBG4/W1jn3KPAoNB7lcqLLluDna3YrPDPjV18dxR/f3cjNkwYwKj3h4LxJg5OYNDiJyUOT+ek/V3Hu7xcQZvDTL43gljMHADB/zW5+/dY6bn0mm0mDe/HTL2UeNijbEh0yKV3BUQ9bNLMzgJ875y70P78bwDn3v/7nCcAm4MCdEE4C9gLTnXOtHpeowxYlkDYVlnP/2xu4IiudKcNSDplXW9/As59t5YF3NlJWVcvkoclMHNSLiYOSyOwdf8j9VPdX1zHruaWUV9fx/DdOV1eNeO6EjkM3s3BgA3AekAcsBq51zq1upf0HwB1HCnNQoIv3iitqeHjBJuav2U1u4X4Ahp/UnV9dOopx/RIpqajlxqc+54ttxQDcc8nJXH9Gfw8rFjnB49Cdc3VmNguYB/iAJ51zq83sHiDbOTenfcsV6Rg9ukVy90UjuPuiEewurWLB+kL+8M4GrnjkE66d0JcvthWzsaCMR742lmc+3crv5q3nS6N6HxygPcA5x8KNRazPL+OaCRl0j9YlhMUbOlNUpIny6jp+//Z6nv5kC5HhYfzl61mcPTSZjbvLuOiPC7kyK53/vewU4N9B/sA7G1jq34vP6BnD/VeNYXz/nl7+GhLEdOq/yDFan19GmMGQ1O4Hp937rzU8+fFmnr3lNHIKynn+822syy+jT0I0354ymEHJcdz58gp27Kvghon9GZWWQGK3SHrGRpKWGEOv2MiADKzW1TfQ4CAyXP37oUCBLtIOSqtqOfd3CygqrwZgVFoC153Wl0vHphEV7gMa9/DvfX0NL2RvP+z1MRE++vXqxlVZGVx7Wl+iI3wtLufA32Rbwr+ovJobnvycPeU13H/1aCYOSjreX0+6CAW6SDtZuLGQ99cVctnYNEamJbTarqSylr37a9i7v4Y95dXkFVeyY18ly7YXs2TrPpLiopg5eQBfHZNGiv+qkuXVdTz9yRYeW5hLXb0jrUcMfXpEc91p/Tg/M/WwZeSXVHHd45+RV1zJSfHRbN1bwbfOHsT3LhhKRLOjcTbuLmNdfhlTT049+OEjXZMCXaQTWZS7hwffy+GjnMZr0ozoHc+YjB7MW53P3v01nDs8hb49u7GzuJK1+aXk7avkV5eOYsaEf5+Mt21PBdc98Rn79tfyxA1ZjEpP4J7X1zB78XaGpMRx9fgMLhmThsPxh/kbeWHxNhocDEiK5WdfzmTK8JTWypNOToEu0gmtyy/l/XWFLNhQwNKtxZw2sCc/mDqMMRk9DraprKnnW39fwgfrC7lz2nDOH5HCkx9v5pWleURH+Hjm5gmMbtL+rVW7ePiDTSzfUYIvzIj0hVFb38DXTu/H6QN78pu31pNbtJ8LMlN5cMaprXb7FJRV8cG6Qs4amkTvhJiArwtpOwW6SCd3pDNRa+oauOOl5cxZvhOAqPAwLhubzm1nD6Rfr9gWX5NTUMYrS/PYV1HDzMmDGJAUe/BnPfHRZu57ax0zJmQcPGLngE2F5Ty+MJeXl+ZRU9dAdEQYM88ayDfPHkTscdxFqr7B8cmmIhJiIjglvcfRX3AEzjnyS6tC/gNGgS7SxTU0OB56PweAa0/re9ix8MfqvrfW8fAHm3jg6jF89dQ0nHP8+YNN/O7t9UT4wrhyXDrTR/fh2UXbeH35TpK7R3F1VgYXjTqJzN7xLX747CqpZGdxJXX1jroGx0c5RbyydAe7SxsHkb85eSA/mDqsxaNxnHMHL67WXFF5Nf9YsoPZn29jy54KZk0ZzA+mDg3ZSzEo0EXkEHX1DVz72CJW7SzhhZln8PCCHOaubLyI2X9/JZOkJh8YS7ft4w/zN/BxThENDvr16sb5I1KZMiyF8QMSWb69hCc+yuXtNbtpGidhBucMS+GKcel8lFPEc4u2cUp6AredPYjNRftZl1/GlqL9FJVXs6e8hnCfcfGo3lw5Lp1R6Qm8u7aA15btZMGGAmrrHRP696RXXCRvrsrn6qwMfnXpSMJ9YdTUNbCxoIyBSXHERPoO+z2D7XINCnQROUx+SRVf+tNC9lbUYMCd04Yzc/LAVvd895RXM3/Nbt5clc+nuXuoqWsgwmfU1jt6dIvgutP6Mr5/TyJ8YfjCjIHJsaR0//d9Yd9atYs7X15JSWXjNevTE2MYmBxHSvcokuKi2Lu/mjdW7GJ/TT1hBg0OUuOjmD66D1ePz2BwSnecc9w/fwMPvpfDxEG9iI7w8VnuHipq6ukW6eO8EalckJnK9r0VLFhfyNJt+5g0OInfXTma5O7//pDKL6kiJsJHQrdDz+ptyyGjK3YU8/bq3Xx7yiC6RXb8Td8U6CLSoo9zirj3X2u4++IRnD00uc2vq6ip49NNe/g4Zw+DUmK57NT0w/aOW7KnvJoteyoYkhpHfAuXSKioqeOtVfms3VXKucNTmTCgZ4vdMH/7dAv3/mstaYkxTBrci1MzElmybR9vrWo8UghgZFo8o9J68MrSHXSPjuAPV48mLiqcvyzIZd6afLpF+Lj1rIHcetYAInxhvJS9nUcW5FJVW88NE/tz/Rn96NEt8pDlLt22j+uf+Jzy6jpO7hPP4zdkdXifvgJdRIJOS90pdfUNrMwrIS0x5uB/B+vzy5j13FI2FjReEDY+OpzrTu/H1j37mbsyn56xkYSZUVRezdi+PYiPieCD9YV0i/Rx5bh0LhubzinpCSzbXsz1T3xOz7hIZk0ZzC9eX0NMpI/Hrs865MikQFOgi0hIq6yp54mPcukWGc5V4zOI8x+xs2JHMX96dyMNDmZOHshpA3piZqzLL+UvC3J5Y8UuauobGJgUS2FZNYmxkcyeeTp9esSwYXcZNz+1mN2lVVwxLoNvnT2Ivr26Bfx3UaCLiByHkopa3u6qIKwAAAZSSURBVFy1i1e/yKOkspYnbxxPnx7/7mLZU17N/fM38FL2Duqd4+JRvRnfP5HBKXEMTIrD4aiqbaC+wTEwKfaQa+0fLwW6iEgA7S6t4rEPc3lpyY6Dg77NDUyO5aZJA7h8bNoJDaYq0EVEOoBzjoKyajbsLmPrngrCw4zoCB8VNfXMXryNFTtKiI8O596vjuSSMWnHtYwTusGFiIi0jZmRGh9Nanw0Zw05dN6MCRks3baPJz/aQkbPwPS1K9BFRDqAmTGuX0/G9QvczU+C6xQqEZEQpkAXEQkSCnQRkSChQBcRCRIKdBGRIKFAFxEJEgp0EZEgoUAXEQkSnp36b2aFwNbjfHkSUNSO5bSnzlpbZ60LOm9tquvYddbaOmtdcOy19XPOtXjxes8C/USYWXZr1zLwWmetrbPWBZ23NtV17DprbZ21Lmjf2tTlIiISJBToIiJBoqsG+qNeF3AEnbW2zloXdN7aVNex66y1dda6oB1r65J96CIicriuuocuIiLNKNBFRIJEpw50M5tmZuvNLMfM7mphfpSZveCfv8jM+ndATRlm9r6ZrTGz1Wb23RbanGNmJWa2zP/1s0DX1WTZW8xspX+5h93jzxr9yb/OVpjZ2A6oaViTdbHMzErN7PZmbTpsnZnZk2ZWYGarmkzraWbzzWyj/3tiK6+9wd9mo5nd0AF1/dbM1vnfq1fNrEcrrz3i+x6g2n5uZnlN3rOLW3ntEf+OA1DXC01q2mJmy1p5bcDWWWs5EfDtzDnXKb8AH7AJGAhEAsuBzGZtvg084n98DfBCB9TVGxjrf9wd2NBCXecA//JovW0Bko4w/2LgTcCA04FFHryv+TSeHOHJOgMmA2OBVU2m/Qa4y//4LuC+Fl7XE8j1f0/0P04McF1TgXD/4/taqqst73uAavs5cEcb3u8j/h23d13N5v8e+FlHr7PWciLQ21ln3kOfAOQ453KdczXAbOCSZm0uAZ72P/4HcJ6ZWSCLcs7tcs4t9T8uA9YCx3e3V29cAjzjGn0G9DCz3h24/POATc654z1L+IQ55z4E9jab3HRbehr4agsvvRCY75zb65zbB8wHpgWyLufc2865Ov/Tz4D09lresWhlnbVFW/6OA1KXPwuuAp5vr+W11RFyIqDbWWcO9DRge5PnOzg8OA+28W/0JUCvDqkO8HfxnAosamH2GWa23MzeNLOTO6omwAFvm9kSM5vZwvy2rNdAuobW/8C8WmcAqc65Xf7H+UBqC228Xnc30/jfVUuO9r4Hyix/d9CTrXQfeLnOzgJ2O+c2tjK/Q9ZZs5wI6HbWmQO9UzOzOOBl4HbnXGmz2Utp7FIYDTwI/LMDSzvTOTcWuAj4jplN7sBlH5GZRQLTgZdamO3lOjuEa/y/t1Mdz2tmPwHqgL+30sSL9/1hYBAwBthFY/dGZzKDI++dB3ydHSknArGddeZAzwMymjxP909rsY2ZhQMJwJ5AF2ZmETS+SX93zr3SfL5zrtQ5V+5/PBeIMLOkQNflX16e/3sB8CqN//I21Zb1GigXAUudc7ubz/BynfntPtD15P9e0EIbT9admd0IfBm4zh8Ch2nD+97unHO7nXP1zrkG4LFWlunVOgsHLgNeaK1NoNdZKzkR0O2sMwf6YmCImQ3w79ldA8xp1mYOcGAE+ArgvdY2+Pbi75d7AljrnLu/lTYnHejLN7MJNK7njvigiTWz7gce0zigtqpZsznA9dbodKCkyb+AgdbqHpNX66yJptvSDcBrLbSZB0w1s0R/98JU/7SAMbNpwI+A6c65ilbatOV9D0RtTcdeLm1lmW35Ow6E84F1zrkdLc0M9Do7Qk4EdjsLxAhvO44UX0zj6PAm4Cf+affQuHEDRNP473sO8DkwsANqOpPGf5NWAMv8XxcDtwG3+dvMAlbTOKL/GTCxg9bXQP8yl/uXf2CdNa3NgIf863QlkNVBtcXSGNAJTaZ5ss5o/FDZBdTS2D95C41jL+8CG4F3gJ7+tlnA401ee7N/e8sBbuqAunJo7E89sK0dOKqrDzD3SO97B9T2N/82tILGoOrdvDb/88P+jgNZl3/6Uwe2rSZtO2ydHSEnArqd6dR/EZEg0Zm7XERE5Bgo0EVEgoQCXUQkSCjQRUSChAJdRCRIKNBFRIKEAl1EJEj8PxGpKwsm1b2wAAAAAElFTkSuQmCC\n",
            "text/plain": [
              "<Figure size 432x288 with 1 Axes>"
            ]
          },
          "metadata": {
            "tags": [],
            "needs_background": "light"
          }
        }
      ]
    },
    {
      "cell_type": "code",
      "metadata": {
        "id": "DmUiZCPE_S4x",
        "outputId": "356d80e2-6680-4bb4-8cfa-b0a5b5f47194",
        "colab": {
          "base_uri": "https://localhost:8080/",
          "height": 646
        }
      },
      "source": [
        "cl_model.select_inducing(train_4_5_dl, criterion='deterministic')"
      ],
      "execution_count": 38,
      "outputs": [
        {
          "output_type": "stream",
          "text": [
            "Iteration 0 out of 300 is in progress\n",
            "Current best statistic is  727.784\n",
            "New points added  0 \n",
            "\n",
            "Iteration 10 out of 300 is in progress\n",
            "Current best statistic is  712.977\n",
            "New points added  2 \n",
            "\n",
            "Iteration 20 out of 300 is in progress\n",
            "Current best statistic is  712.977\n",
            "New points added  2 \n",
            "\n",
            "Iteration 30 out of 300 is in progress\n",
            "Current best statistic is  712.977\n",
            "New points added  2 \n",
            "\n",
            "Iteration 40 out of 300 is in progress\n",
            "Current best statistic is  712.977\n",
            "New points added  2 \n",
            "\n",
            "Iteration 50 out of 300 is in progress\n",
            "Current best statistic is  712.977\n",
            "New points added  2 \n",
            "\n",
            "Iteration 60 out of 300 is in progress\n",
            "Current best statistic is  712.977\n",
            "New points added  2 \n",
            "\n",
            "Iteration 70 out of 300 is in progress\n",
            "Current best statistic is  712.977\n",
            "New points added  2 \n",
            "\n",
            "Iteration 80 out of 300 is in progress\n",
            "Current best statistic is  712.977\n",
            "New points added  2 \n",
            "\n",
            "Early stop activated!\n"
          ],
          "name": "stdout"
        }
      ]
    },
    {
      "cell_type": "code",
      "metadata": {
        "id": "weqPHPu0_S4z",
        "outputId": "dfddfd7b-2e81-459e-d302-39fda84e95df",
        "colab": {
          "base_uri": "https://localhost:8080/",
          "height": 68
        }
      },
      "source": [
        "print('task 0 1 after training task 4 5 accuracy:', accuracy(cl_model, test_0_1_dl, 0))   \n",
        "print('task 2 3 after training task 4 5 accuracy:', accuracy(cl_model, test_2_3_dl, 1))   \n",
        "print('task 4 5 after training task 4 5 accuracy:', accuracy(cl_model, test_4_5_dl, 2))   "
      ],
      "execution_count": 39,
      "outputs": [
        {
          "output_type": "stream",
          "text": [
            "task 0 1 after training task 4 5 accuracy: 0.995909090909091\n",
            "task 2 3 after training task 4 5 accuracy: 0.9563492063492062\n",
            "task 4 5 after training task 4 5 accuracy: 0.996842105263158\n"
          ],
          "name": "stdout"
        }
      ]
    }
  ]
=======
     "data": {
      "image/png": "iVBORw0KGgoAAAANSUhEUgAAAXQAAAEICAYAAABPgw/pAAAAOXRFWHRTb2Z0d2FyZQBNYXRwbG90bGliIHZlcnNpb24zLjMuMiwgaHR0cHM6Ly9tYXRwbG90bGliLm9yZy8vihELAAAACXBIWXMAAAsTAAALEwEAmpwYAAAjC0lEQVR4nO3dd3hc5Z328e9vZjSjNiqWZFnFBRtXDBhjWggEQokhLJCQAmRJSGN3E95r2ZSF3TSSTd4su5uy6SG8hJAG6YEAoQQIoRiQAfeC3GVJliyr99E87x8zNmNZsmV7pNGcuT/Xpcsz5zwz5+czR7fOPOc555hzDhERSX++VBcgIiLJoUAXEfEIBbqIiEco0EVEPEKBLiLiEQp0ERGPUKCLiHiEAl0ygpltN7OLU12HyHhSoIuIeIQCXTKWmYXM7JtmVh//+aaZheLzSs3sT2bWZmb7zOxvZuaLz7vVzHabWaeZbTKzi1L7PxGJCaS6AJEU+gxwNrAEcMAfgc8CnwM+CdQBZfG2ZwPOzOYDNwNnOOfqzWwW4J/YskVGpj10yWTvA77knGtyzjUDXwRuiM8bBCqAmc65Qefc31zswkdDQAhYZGZZzrntzrktKaleZBgFumSySmBHwvMd8WkA/w3UAo+Z2VYzuw3AOVcL3ALcDjSZ2X1mVonIJKBAl0xWD8xMeD4jPg3nXKdz7pPOudnAlcAn9veVO+d+4Zx7c/y1DrhjYssWGZkCXTJJlpll7/8Bfgl81szKzKwU+DzwMwAzu8LMTjQzA9qJdbVEzWy+mb01fvC0D+gFoqn574gcTIEumeRhYgG8/ycbqAFWA2uAV4Avx9vOBZ4AuoAXgO85554i1n/+n8BeoBGYCvzbxP0XREZnusGFiIg3aA9dRMQjFOgiIh6hQBcR8QgFuoiIR6Ts1P/S0lI3a9asVC1eRCQtrVy5cq9zrmykeUcMdDO7G7gCaHLOLR5h/vuAWwEDOoF/cs6tOtL7zpo1i5qamiM1ExGRBGa2Y7R5Y+lyuQdYfpj524C3OOdOBv4DuPOoqhMRkaQ44h66c+6Z+BXlRpv/fMLTFUB1EuoSEZGjlOyDoh8GHhltppndZGY1ZlbT3Nyc5EWLiGS2pAW6mV1ILNBvHa2Nc+5O59wy59yysrIR+/RFROQYJWWUi5mdAtwFXOaca0nGe4qIyNE57j10M5sB/A64wTm3+fhLEhGRYzGWYYu/BC4ASs2sDvgCkAXgnPsBsUuOlgDfi11plIhzbtl4FSwiIiMbyyiX644w/yPAR5JW0RFsauzkwVX1fPjNJ1CcF5yoxYqITHppd+r/tr3dfOepWna39aa6FBGRSSXtAr04NwuA9t7BFFciIjK5pF2gF+XGullaewZSXImIyOSSdoG+fw+9rUd76CIiidIu0AsPBLr20EVEEqVdoIcCfnKDflq1hy4icpC0C3SA4tygulxERIZJy0AvzMlSl4uIyDBpGejFeVka5SIiMkxaBnpRbpA2jUMXETlIegZ6Tpb60EVEhknLQI8dFB0gGnWpLkVEZNJIy0Avys0i6qCzP5LqUkREJo00DfTY6f8a6SIi8oa0DPT9p//r5CIRkTekZaAX6fR/EZFDpGmg7+9y0R66iMh+aRnoxbqErojIIdIy0AuyY3fO0x66iMgb0jLQA34fBdkB9aGLiCRIy0AHKM7T6f8iIonSNtCLcrI0bFFEJEH6Bnr89H8REYlJ20AvztUFukREEqVtoBflBjVsUUQkQRoHehadfREiQ9FUlyIiMimkb6DnxE7/b9dIFxERII0DvThv/9miCnQREUjjQNcldEVEDpa+gZ6z/4qL2kMXEYE0DnRdoEtE5GBpG+hFedpDFxFJlLaBHg4F8PuMtl7toYuIQBoHupnpei4iIgnSNtAhdnJRuwJdRARI80Avzg3S0t2f6jJERCaFtA70snCIvV3qQxcRAQ8EenOn9tBFRCDdAz0/RHvvIP2RoVSXIiKSckcMdDO728yazGztKPPNzL5lZrVmttrMlia/zJGVhUMA6nYREWFse+j3AMsPM/8yYG785ybg+8df1tjsD3R1u4iIjCHQnXPPAPsO0+Qq4F4XswIoMrOKZBV4OAp0EZE3JKMPvQrYlfC8Lj7tEGZ2k5nVmFlNc3PzcS9YgS4i8oYJPSjqnLvTObfMObesrKzsuN+vJE+BLiKyXzICfTcwPeF5dXzauAsGfBTnZtHc1TcRixMRmdSSEegPAO+Pj3Y5G2h3zjUk4X3HpDQ/xN5OjXIREQkcqYGZ/RK4ACg1szrgC0AWgHPuB8DDwOVALdADfHC8ih1JWThEc5e6XEREjhjozrnrjjDfAR9PWkVHqSwc4tWdbalavIjIpJHWZ4pC7GzR5s5+Yn9XREQyV/oHejhE7+AQ3QM6/V9EMpsnAh00dFFERIEuIuIRCnQREY9I/0DP3x/oOrlIRDJb2gd6cW4Qv880Fl1EMl7aB7rPZ5TmB9XlIiIZL+0DHXQrOhER8Eqg5+v0fxERbwS69tBFRLwT6Hu7BohGdfq/iGQubwR6foihqKO1R5fRFZHM5Y1AD2cDqB9dRDKaRwI9dnJRU4cCXUQylycCvaIwtofe2K6zRUUkc3ki0MsLsjGDurbeVJciIpIyngj0YMBHeTibegW6iGQwTwQ6QGVRNrtbFegikrk8E+hVxbnUtyvQRSRzeSbQK4uyaWjr08lFIpKxPBPo1UU5DAxF2aux6CKSoTwT6FXFOYBGuohI5vJMoFcWxQJdI11EJFN5JtCr4oGukS4ikqk8E+jh7CzC2QHtoYtIxvJMoENsL323Al1EMpQHA13XcxGRzOStQC/OYXdrT6rLEBFJCU8FemVRDh19ETr7BlNdiojIhPNUoFcdGLqobhcRyTyeCnSNRReRTOapQK/W2aIiksE8Fehl+SGy/KY9dBHJSJ4KdJ/PqCjM0dmiIpKRPBXoELuMrvbQRSQTeS7QZ07JY9ve7lSXISIy4TwX6POmhWnpHqC5U9dFF5HM4rlAXzAtDMCmxs4UVyIiMrHGFOhmttzMNplZrZndNsL8GWb2lJm9amarzezy5Jc6NvsDfWNjR6pKEBFJiSMGupn5ge8ClwGLgOvMbNGwZp8FfuWcOw24Fvhesgsdq5L8EKX5ITZqD11EMsxY9tDPBGqdc1udcwPAfcBVw9o4oCD+uBCoT16JR2/BtLC6XEQk44wl0KuAXQnP6+LTEt0O/L2Z1QEPA/8nKdUdo/nTwmze08lQ1KWyDBGRCZWsg6LXAfc456qBy4Gfmtkh721mN5lZjZnVNDc3J2nRh1owLUx/JMqOFg1fFJHMMZZA3w1MT3heHZ+W6MPArwCccy8A2UDp8Ddyzt3pnFvmnFtWVlZ2bBWPwYJpsd4fdbuISCYZS6C/DMw1sxPMLEjsoOcDw9rsBC4CMLOFxAJ9/HbBj2BueT4+gw0KdBHJIEcMdOdcBLgZeBTYQGw0yzoz+5KZXRlv9kngo2a2CvglcKNzLmUd2NlZfmaV5LFJQxdFJIMExtLIOfcwsYOdidM+n/B4PXBucks7PvOnhdnQoEAXkczhuTNF91swrYAd+3roGYikuhQRkQnh2UCfPy2Mc/D6nq5UlyIiMiE8G+i6BICIZBrPBvqMKbnkZPl1CQARyRieDXSfz5hXnq+x6CKSMTwb6BDrR1egi0im8HSgL5hWoJtdiEjG8Hig62YXIpI5PB3o8zXSRUQyiKcDff/NLrSHLiKZwNOBDrFuFw1dFJFM4PlA180uRCRTZESg62YXIpIJPB/oGukiIpnC84E+d2oYn6F+dBHxPM8Hek5w/80uFOgi4m2eD3SIXwJgjwJdRLwtIwJ9YUUB21u66ewbTHUpIiLjJiMC/ZTqQpyDtbt1xqiIeFeGBHoRAKvr2lJah4jIeMqIQJ+SF6S6OIfVde2pLkVEZNxkRKADnFpdxCrtoYuIh2VMoJ9SXUhday8tXbo2uoh4UwYFehEAa3ar20VEvCljAv3k6kLMUD+6iHhWxgR6fijAnLJ8jXQREc/KmECHWD/6qrp2nNOldEXEezIr0KsKae7sp7GjL9WliIgkXWYF+vQiAFbtUj+6iHhPRgX6oooCsvxGzfZ9qS5FRCTpMirQs7P8nDe3jEfWNqofXUQ8J6MCHeDtJ1ewu62X13a1pboUEZGkyrhAv3hROUG/j4dWN6S6FBGRpMq4QC/MyeL8eaU8tKaBaFTdLiLiHRkX6ABXnFJJQ3sfr+5qTXUpIiJJk5GBftHCqQQDPv6kbhcR8ZCMDPRwdhYXzCvjYXW7iIiHZGSgA1xxaiV7Ovp5SWPSRcQjMjbQL144lZwsPw+sqk91KSIiSTGmQDez5Wa2ycxqzey2Udq8x8zWm9k6M/tFcstMvtxggIsXlfPImgYGh6KpLkdE5LgdMdDNzA98F7gMWARcZ2aLhrWZC/wbcK5z7iTgluSXmnxXnVpJa88gz76+N9WliIgct7HsoZ8J1DrntjrnBoD7gKuGtfko8F3nXCuAc64puWWOj/PnlVGYk6VuFxHxhLEEehWwK+F5XXxaonnAPDN7zsxWmNnyZBU4noIBH5ctnsZj6xrpHRhKdTkiIsclWQdFA8Bc4ALgOuBHZlY0vJGZ3WRmNWZW09zcnKRFH58rT62ke2CIJzemxZcKEZFRjSXQdwPTE55Xx6clqgMecM4NOue2AZuJBfxBnHN3OueWOeeWlZWVHWvNSXXW7BLKwiEeWqNuFxFJb2MJ9JeBuWZ2gpkFgWuBB4a1+QOxvXPMrJRYF8zW5JU5fvw+4+KF5fx1UzP9EXW7iEj6OmKgO+ciwM3Ao8AG4FfOuXVm9iUzuzLe7FGgxczWA08Bn3bOtYxX0cl26aJyugeGWLFVJxmJSPoKjKWRc+5h4OFh0z6f8NgBn4j/pJ1z5pSQk+Xn8fWNvGXe5OgKEhE5Whl7pmii7Cw/588r5Yn1TbqTkYikLQV63MULy2ns6GNdfUeqSxEROSYK9Li3LpiKGTy+fk+qSxEROSYK9LiS/BCnzyhWoItI2lKgJ7hkUTnrGzqobepKdSkiIkdNgZ7gHadVEQ4F+Nwf1urgqIikHQV6gqkF2dx2+QJe2NrCr2vqUl2OiMhRUaAPc90ZMzhz1hS+/NB6mjr7Ul2OiMiYKdCH8fmMr15zMn2DUT7969UMRHTzCxFJDwr0Ecwpy+f2K0/ir5ubufkXr+iORiKSFhToo7j+rBnc/neLeGz9HoW6iKQFBfph3HjuCXzuikU8um6PDpKKyKSnQD+CD507i4UVBdz7wnYNZRSRSU2BfgRmxg1nz2RjYycrd7SmuhwRkVEp0Mfg6tMqCWcHuPeFHakuRURkVAr0McgNBnjX6dU8sraB5s7+VJcjIjIiBfoY/f3ZMxkcctz30s5UlyIiMiIF+hjNKcvnvLml3PP8dvZ1D6S6HBGRQyjQj8K/X76Qjr5BPvP7NRrxIiKTjgL9KCysKOATl8znkbWN/OG13akuR0TkIAr0o3TT+bNZNrOYz/9xHS9ubdGeuohMGgr0o+T3GV97z6kEfMZ771zBef/1FD96ZmuqyxIRUaAfi5kleTx761v5xntPpaooh688vIHH1jWmuiwRyXAK9GOUFwrwjtOq+dlHzmJ+eZjbH1hHd38k1WWJSAZToB+nLL+P//vOxdS39/GNxzenuhwRyWAK9CQ4feYUrjtzOj9+fjsvbm1JdTkikqEU6Ely6/IFTA2HeO+dK7jp3hrW1benuiQRyTAK9CQpyg3y51vO518unscLW1u44tvPql9dRCaUpWoc9bJly1xNTU1Klj3e2nsH+fpjm7h3xQ4qC3O44tQKnIPCnCw+dO4J5AT9qS5RRNKUma10zi0baV5goovJBIU5WXzxqsVcuaSSz/x+LT9+djs+H/QNRqlv6+Ur7zg51SWKiAcp0MfR6TOn8Odbzj/w/KsPb+CHz2zlgvlTuWRReQorExEvUh/6BPrEpfM4qbKAW3+7mqaOvlSXIyIeo0CfQKGAn/+9dgk9AxE+eM/LbN7TmeqSRMRDFOgT7MSpYb593VLq23p5+7f+xtce28TTm5pYsbVFe+0iclzUh54Clywq54lPvIUvPriebz9Ze2B6btDPN9+7hEtPmpbC6kQkXWnYYoptbe6itWeA7v4hvvbYJlbvbufTb5vPrJI8ntnczI6WHmZMyWVWaR7nzS1lcVVhqksWkRQ63LBFBfok0jswxKd+s4qHVjcAEA4FmDM1n7rWXvZ2xW5OfXJVIZcsKqehvZctTd2cP6+Uj194ImaWytJFZIJoHHqayAn6+fa1p3H1kiqKc7NYMr2IgD92mKO1e4AHV9fzixd38vXHN1Ocm0VZOMT/PLaZSNRxy8XzDryPc04BL5KBFOiTjM9nI45RL84L8v5zZnHD2TPp7I8QDgVwDv71t6v55hOvExlyDAxFeXBVPeUF2fz8I2eRF9LHK5JJ9BufZsyMguys+GO445pT6B0Y4jtP1RLwGefMKeH5LS187OevcNcHlpHl10AmkUwxpkA3s+XA/wJ+4C7n3H+O0u4a4DfAGc45dZBPAL/P+Oa1S3jn0iqWziimOC/I/S/v5NbfruHTv17FwooC/rKxie17u8nO8pOT5WfetDBnzCrmlOoiSvKCFOVmEY7/kRCR9HXEg6Jm5gc2A5cAdcDLwHXOufXD2oWBh4AgcPORAl0HRcfXNx7fzP/+5XUAFlYUcHJVAQORKF39Q6zd3U7jsDHv588r46vvPJmqopxR33NHSzd9g1HmTwuPa+0iMrrjPSh6JlDrnNsaf7P7gKuA9cPa/QdwB/Dp46hVkuSWi+dyxqwpzC7Lo3JYSDvnqGvtZWNjJ609A9Tt6+GuZ7fxtm88w8cvPBG/D+rb+jhtRhFXnlqJmbF2dzvX/2gFfZEoP7zhdC6cPzVF/zMRGc1YAr0K2JXwvA44K7GBmS0FpjvnHjKzUQPdzG4CbgKYMWPG0VcrY2ZmvHlu6ajzpk/JZfqU3APT3r1sOp/+zSru+PNGAEIBH/c8v53H1+/hxjfN4qP31pAfCjB9SpB/uHcl37n+NGaU5PLkxiYa2vqYU5bH3PIwp88sJjsrdnng/sgQ97+8i4DPx/LF05iSFxz//7hIBhtLl8u7gOXOuY/En98AnOWcuzn+3Ac8CdzonNtuZk8Dn1KXS/qJRh27WnsozguSFwzwg79u4euPb2Yo6igvCPGrfziHotwg77/7JVbtajvwuvxQgK74jTymFWTzsQvnMK88zGf/sJbapi4g1tf/pjklvO+sGVy8sPzAcMzEZW/d28VL21pZs7uN4twgc8ryqSjMxsxwOHr6h+jsH6QwJ4sL50/V0EzJSMd1YpGZnQPc7px7W/z5vwE4574af14IbAG64i+ZBuwDrjxcqCvQ08MrO1u5+9lt/Msl85hTlg9AZ98gd/1tGxWF2Vy4YCpTwyGau/pZtaudH/51CzU7WgGoKsrhy+9YzNRwiIdWN/DH1+rZ3dZLeUGIU6uL6B0cors/QlNnP3s6+hgcim2LBdkBugeGGIqOvm1+6NwT+OzbF+LzGV39EV7c2kJZOMTMkjwKc47uAG99Wy+l+SGCgaMfEbShoYPu/gjLZk056teKHIvjDfQAsYOiFwG7iR0Uvd45t26U9k+jPfSM5ZzjudoWXm/q5N3LppOfMBZ+KOp4amMTv3hpJ/VtveQE/eQG/UwNZ1NekM3s0jyWzSrmhNI8IlHHzn09NHX0H3h9btBPODvAz1bs5O7ntnHN0moWTAvz/b9uYV/3wIF2CysK+KcL5vD2kyvoHohQs30f3f1DLJ1ZTFVRDs45mjv7+dvre/nZizt4dWcbCysKuPOG0w/qhjqcvV39/M+jm7i/ZhcGfPf6pVx2ckXS1qPIaI771H8zuxz4JrFhi3c7575iZl8CapxzDwxr+zQKdBlHzjm+9ZdavvHEZgDOm1vKR8+bTe/gENv2dvOblXXUNnVRmh9kX/cAiTv6ZeEQ3f0RegaGAJhTlsdliyu494Xt+HzGv1++kI7eQTY0dLK4qoAbzp55oHsoGnW8uG0ff3h1N39aXU9/JMoH3jSL13a1sbqujR/ecDpvXTDyjUte2dnKQ6sbqCjMZmZJHidOzWfGlFz8PnUbydHRtVzEkx5b10hhThZnzS45aHo06nhs/R4eXFXPnLI8zp5TQn4owModraypa6cwN4sTSvNYVFHA6TOLMTN2tHRz070r2RS/Rn1xbhatPYMsrCjgny86kVd3tvHAqnoa2vvIC/pZvriCj104hzll+XT0DfK+H73Ipj2dzJySy96ufrL8Pq4+rYq/O6WSX6/cxU9X7MBvRiThr0so4GNBRQHvP3smVy2pJOD30dTRx9Obm+noHaRnYIiycIgrTqnQeQJygAJdZAx6B4ZYXdfG7LJ8SvODPLqukdsfWE9jRx8Bn/GWeWVcuaSSSxdNO+RG363dA3zxwXX0DUYpDQdp6ujnyY1NRKIOM7jxTbP45KXzGYxE2dbSTW1TF5sbO3m2di8bGzuZMSWXisJsXtq+j+G/knlBP+9cWs0li8pZOrP4oG4siHX/rKvv4IxZxeQGx//k76aOPp7e1MzZs0uYUTK2LqrJwgvXOVKgixyjrv4IK7a0sHRm8VEPu2zq7OPx9Xs4uaqQU6qLRmzjnOOJDU187+lauvsjXLa4gstOnkZlUQ45WX7W1Xfw0xd28ODqegYiUXwWO0awZHoRJ1UW8uK2Fh5e08DgkCM36Gf5SdMozguysbEjdi7B9CIuXDCVeeVhegYiDESilOSHqCzKJjcYIBp19EeiDESiDAxF6R0Yormrn33dA8yYksu88vzYKCPn2N7Sw4+f28Z9L+9iIBIF4NwTSzi1uojGjj6aO/spyw8xoySX/FCAutZe9nT0cfrMYt69bPqYDlZHhqK83tTFvPLwId1Rzjn+vLaRV3a2smR6MWecUMzUcPaYPovIUJTvP72FO5/ZyheuPIl3nV49pteN5CfPb+fOZ7by7etPY+mM4mN+n2OlQBdJc139EV7d2crL2/axcmcrq3e1H7hI2zWnV3PuiaX8ZcMeHlrTwEAkdjbv1HA2NTv20dYzOOJ7Bv0+Boaih11uZWE2iyoLWLO7nT0d/QR8xjVLq3nPGdN5rnYv97+8i8aOPsrDIcrCIZo7+6lvj52FnBf0MyU/yK59veQG/Zw/t4yu/gjNnf109A3S3R+JXYxuYTnXnF7Nzn09fOfJWnbu6+GMWcV87d1LDnwD2NHSzef+uI5nNjfjMw4cF5lTlsc5c0q4YN5ULlr4xlDWhvZeHnitntxQgKKcLO56dhurdrUxrSCbps4+vvHeJVy1pIpo1LG+oYP+yBB+n4/8kJ+ZJXlk+X30DER4ces+tu3tZunMYhZWhPnynzbw0xU7CPp9FOZm8eDNb2ZaYeyPSu/AEJFoFJ8Z2Vn+UY+PtMYP4Bcf43kZCnQRj4nGRwFNLQgd1M0SGYpiZgfCZCjqeG1XG43tfeQG/WT5fezt6md3Wy8dfYNkB/xkZ/kJBnwE/bEgKs0PxfbyGzp4elMzm/d0clJVIWfOKuatC8sPujyEc46o46Dw6hscon8wSkFOADNjTV07P35+GzXbW5mSF2RqOERhThZ5oQAdvYM8uq6R7vhB6sVVBbxt0TTufGYrQ87x1gVT2dTYSW1zF3nBAJ+6dB7XnjmDDQ0dvLhtHyu2tvDytn10DwxxxqxivvB3J7Gqro2vPrzxwLkRAEW5WXz56sVctKCcD/z4JVbuaOWqUyt5tnYvTZ1vjKQCCPiMGVNyqWvrPfBNBN74A/gPb5nN1UuqeNf3n2fO1Hy+eOVJ3P3cdh5aXX/gD01e0M/Zs0s498RSTqosYHZZPm09A9z93HZ+/2odHzz3BG5dvuCYPnsFuohMWj0DEf6yoYlwdoC3zCvDzNjd1stnfr+GjfHRRqdUF/GeZdMP7A0nGhyK8rtX6rjjz5sODF9905wSvnz1YvJDAZq7+qkuyqUwN9bl09Uf4ca7X2LN7nYumF/G8sXTKMkLMRR1tPYMUNvUxZbmLmZMyeX8eWXMKcunZkfs29GyWcVctaQKiB2Uv+mnK4FYgL/njOlUFeUQjXdPPV+7l+0tPQfVGgr4eOfSKj547gnMKz+2ayIp0EXE89p7BvnBM1s4oSSPdy+rPuzBz8hQlEjUHbhMxbH67co6mjr7uf7MGQf+YCSqb+vl9aYutjZ3EXXwjtOqjvsSGAp0ERGPOFyg6+4HIiIeoUAXEfEIBbqIiEco0EVEPEKBLiLiEQp0ERGPUKCLiHiEAl1ExCNSdmKRmTUDO47x5aXA3iSWk0yTtbbJWhdM3tpU19GbrLV5qa6ZzrmykWakLNCPh5nVjHamVKpN1toma10weWtTXUdvstaWKXWpy0VExCMU6CIiHpGugX5nqgs4jMla22StCyZvbarr6E3W2jKirrTsQxcRkUOl6x66iIgMo0AXEfGISR3oZrbczDaZWa2Z3TbC/JCZ3R+f/6KZzZqguqab2VNmtt7M1pnZP4/Q5gIzazez1+I/n5+g2rab2Zr4Mg+5g4jFfCu+zlab2dIJqGl+wnp4zcw6zOyWYW0mbH2Z2d1m1mRmaxOmTTGzx83s9fi/I97O3cw+EG/zupl9YALq+m8z2xj/rH5vZkWjvPawn/s41Xa7me1O+MwuH+W1h/09Hoe67k+oabuZvTbKa8dtnY2WEeO+nTnnJuUP4Ae2ALOBILAKWDSszceAH8QfXwvcP0G1VQBL44/DwOYRarsA+FMK1tt2oPQw8y8HHgEMOBt4MQWfayOxkyNSsr6A84GlwNqEaf8F3BZ/fBtwxwivmwJsjf9bHH9cPM51XQoE4o/vGKmusXzu41Tb7cCnxvB5H/b3ONl1DZv/NeDzE73ORsuI8d7OJvMe+plArXNuq3NuALgPuGpYm6uAn8Qf/wa4yA53I8Ekcc41OOdeiT/uBDYAVeO93CS5CrjXxawAisysYgKXfxGwxTl3rGcJHzfn3DPAvmGTE7elnwBXj/DStwGPO+f2OedagceB5eNZl3PuMefc/tvXrwCqk7W8ozHKOhuLsfwej0td8Sx4D/DLZC1vrA6TEeO6nU3mQK8CdiU8r+PQ0DzQJr7RtwMlE1JdXLyb5zTgxRFmn2Nmq8zsETM7aYJKcsBjZrbSzG4aYf5Y1ut4upbRf8FSsb72K3fONcQfNwLlI7RJ9br7ELFvVyM50uc+Xm6OdwfdPUr3QSrX2XnAHufc66PMn5B1NiwjxnU7m8yBPumZWT7wW+AW51zHsNmvEOtWOBX4NvCHCSrrzc65pcBlwMfN7PwJWu4RmVkQuBL49QizU7W+DuFi33sn1XheM/sMEAF+PkqTVHzu3wfmAEuABmLdG5PJdRx+73zc19nhMmI8trPJHOi7gekJz6vj00ZsY2YBoBBomYjizCyL2Af1c+fc74bPd851OOe64o8fBrLMrHS863LO7Y7/2wT8nthX3kRjWa/j5TLgFefcnuEzUrW+EuzZ3/UU/7dphDYpWXdmdiNwBfC+eAgcYgyfe9I55/Y454acc1HgR6MsM1XrLAC8E7h/tDbjvc5GyYhx3c4mc6C/DMw1sxPie3bXAg8Ma/MAsP8I8LuAJ0fb4JMp3jf3/4ANzrmvj9Jm2v7+fDM7k9i6Htc/NmaWZ2bh/Y+JHVBbO6zZA8D7LeZsoD3hK+B4G3WPKRXra5jEbekDwB9HaPMocKmZFce7Fy6NTxs3ZrYc+FfgSudczyhtxvK5j0dticde3jHKMsfyezweLgY2OufqRpo53uvsMBkxvtvZeBzhTeKR4suJHR3eAnwmPu1LxDZugGxiX99rgZeA2RNU15uJfVVaDbwW/7kc+EfgH+NtbgbWETuqvwJ40wTUNTu+vFXxZe9fZ4l1GfDd+DpdAyyboHWWRyygCxOmpWR9Efuj0gAMEuuf/DCxYy9/AV4HngCmxNsuA+5KeO2H4ttbLfDBCairllh/6v7tbP+orkrg4cN97hNQ20/j29BqYkFVMby2+PNDfo/Hs6749Hv2b1sJbSdsnR0mI8Z1O9Op/yIiHjGZu1xEROQoKNBFRDxCgS4i4hEKdBERj1Cgi4h4hAJdRMQjFOgiIh7x/wHKcPywiYWD2QAAAABJRU5ErkJggg==\n",
      "text/plain": [
       "<Figure size 432x288 with 1 Axes>"
      ]
     },
     "metadata": {
      "needs_background": "light"
     },
     "output_type": "display_data"
    }
   ],
   "source": [
    "train_model(train_0_1_dl, cl_model, optim_0_1, 20, device)"
   ]
  },
  {
   "cell_type": "code",
   "execution_count": 8,
   "metadata": {},
   "outputs": [],
   "source": [
    "cl_model.select_inducing(train_0_1_dl)"
   ]
  },
  {
   "cell_type": "code",
   "execution_count": 21,
   "metadata": {},
   "outputs": [
    {
     "name": "stdout",
     "output_type": "stream",
     "text": [
      "task 0 1 after training task 0 1 accuracy: 0.993181818181818\n"
     ]
    }
   ],
   "source": [
    "def accuracy(cl_model, test_dl, k):\n",
    "    acc = []\n",
    "    for x, target in test_dl:\n",
    "        x_pred = cl_model.predict(x, k).cpu().numpy().argmax(axis=1)\n",
    "        acc.append(np.sum(x_pred == target.cpu().numpy())/ len(x_pred))\n",
    "    return np.mean(acc) \n",
    "print('task 0 1 after training task 0 1 accuracy:', accuracy(cl_model, test_0_1_dl, 0))  "
   ]
  },
  {
   "cell_type": "markdown",
   "metadata": {},
   "source": [
    "## Second task\n"
   ]
  },
  {
   "cell_type": "code",
   "execution_count": 10,
   "metadata": {},
   "outputs": [],
   "source": [
    "train_2_3_dataset = SplitMnistDataset(2, 3, normalize=True)\n",
    "train_2_3_dl = DataLoader(train_2_3_dataset, batch_size=batch_size, shuffle=True)\n",
    "test_2_3_dataset = SplitMnistDataset(2, 3, train=False, normalize=True)\n",
    "test_2_3_dl = DataLoader(test_2_3_dataset, batch_size=batch_size, shuffle=False)"
   ]
  },
  {
   "cell_type": "code",
   "execution_count": 11,
   "metadata": {},
   "outputs": [],
   "source": [
    "optim_2_3 = torch.optim.Adam(cl_model.parameters(), lr=learning_rate)"
   ]
  },
  {
   "cell_type": "code",
   "execution_count": 12,
   "metadata": {},
   "outputs": [
    {
     "data": {
      "image/png": "iVBORw0KGgoAAAANSUhEUgAAAXQAAAEICAYAAABPgw/pAAAAOXRFWHRTb2Z0d2FyZQBNYXRwbG90bGliIHZlcnNpb24zLjMuMiwgaHR0cHM6Ly9tYXRwbG90bGliLm9yZy8vihELAAAACXBIWXMAAAsTAAALEwEAmpwYAAApIElEQVR4nO3deXxU9b3/8dcnewJJyAbZ2An7bgQUFyzWglioWhVrF60We9Vbvd1+eO21Xlu72ltrtbbWeuuOXq1IFasWULQisu9bCASSAAkkhBDI/v39MQOGkECAmUwy834+HnlkzjnfmfPJmck733zPZs45RESk8wsLdAEiIuIbCnQRkSChQBcRCRIKdBGRIKFAFxEJEgp0EZEgoUAXEQkSCnQJema208wuD3QdIv6mQBcRCRIKdAlJZhZtZo+YWbH36xEzi/YuSzWzN83soJmVmdmHZhbmXfb/zKzIzCrNbIuZTQ7sTyLymYhAFyASIPcBE4DRgAPeAH4E/BfwPaAQSPO2nQA4MxsE3AWc75wrNrM+QHj7li3SOvXQJVTdBDzonCtxzpUC/w18zbusDsgAejvn6pxzHzrPRY8agGhgqJlFOud2Oue2B6R6kRYo0CVUZQIFTaYLvPMAfg3kAe+aWb6ZzQZwzuUB9wAPACVmNsfMMhHpIBToEqqKgd5Npnt55+Gcq3TOfc851w+YDnz32Fi5c+5F59xF3uc64JftW7ZI6xToEioizSzm2BfwEvAjM0szs1TgfuB5ADO7yswGmJkBFXiGWhrNbJCZfc6787QaOAo0BubHETmZAl1CxXw8AXzsKwZYDqwF1gErgZ962+YA/wQOA0uAPzjnFuEZP/8FsB/YC3QH7m2/H0Hk1Ew3uBARCQ7qoYuIBAkFuohIkFCgi4gECQW6iEiQOO2p/2b2NHAVUOKcG97CcgN+B1wJHAFuds6tPN3rpqamuj59+pxxwSIioWzFihX7nXNpLS1ry7Vc/go8BjzbyvKpeA7zygHGA094v59Snz59WL58eRtWLyIix5hZQWvLTjvk4pxbDJSdoskM4Fnn8QnQzcwyzrxMERE5F74YQ88CdjeZLvTOO4mZzTKz5Wa2vLS01AerFhGRY9p1p6hz7knnXK5zLjctrcUhIBEROUu+CPQioGeT6WzvPBERaUe+CPR5wNfNYwJQ4Zzb44PXFRGRM9CWwxZfAiYBqWZWCPwYiARwzv0Rz0WPrsRz/egjwC3+KlZERFp32kB3zt14muUOuNNnFYmIyFnpdGeKLttZxi//sRldJVJE5ESdLtDX7D7IE+9v59DR+kCXIiLSoXS6QE+Ljwag9HBNgCsREelYOl2gp3b1BPp+BbqIyAkU6CIiQaITBnoUAPsrFegiIk11ukBPiosiPMzYf7g20KWIiHQonS7Qw8KM5C5RGnIREWmm0wU6QEqXKPXQRUSa6ZSBnhYfrR66iEgznTLQU7sq0EVEmuukge4ZQ9fp/yIin+mkgR5NdV0jVbUNgS5FRKTD6LSBDjoWXUSkqU4Z6CnHTi7SOLqIyHGdMtA/O/1fhy6KiBzTKQP92BUX1UMXEflMpwz05C4achERaa5TBnpkeBhJcZEKdBGRJjploIP35KJKjaGLiBzTaQM9pasu0CUi0lSnDfTUrtEcqFIPXUTkmE4d6DqxSETkM5020NPio6msqae6Tqf/i4hAGwPdzKaY2RYzyzOz2S0s721mC8xsrZm9b2bZvi/1RKk6W1RE5ASnDXQzCwceB6YCQ4EbzWxos2YPA88650YCDwI/93WhzelsURGRE7Wlhz4OyHPO5TvnaoE5wIxmbYYCC72PF7Ww3OdSdIEuEZETtCXQs4DdTaYLvfOaWgNc4318NRBvZinNX8jMZpnZcjNbXlpaejb1HqchFxGRE/lqp+j3gUvNbBVwKVAEnLS30jn3pHMu1zmXm5aWdk4rPDbkokMXRUQ8ItrQpgjo2WQ62zvvOOdcMd4eupl1Ba51zh30UY0tiokMJz46glINuYiIAG3roS8Dcsysr5lFATOBeU0bmFmqmR17rXuBp31bZst6JMawt6K6PVYlItLhnTbQnXP1wF3AO8Am4BXn3AYze9DMpnubTQK2mNlWoAfwkJ/qPUFmt1iKDh5tj1WJiHR4bRlywTk3H5jfbN79TR6/Crzq29JOL6tbLOuLKtp7tSIiHVKnPVMUIDsplrKqWo7qZtEiIp070DO7xQBo2EVEhE4e6Fnd4gAoVqCLiHTyQE+KBdRDFxGBTh7oPeKjCQ8zisoV6CIinTrQI8LDSE+I0ZCLiAidPNDBc+hioQJdRKTzB3pmN/XQRUQgCAI9KymWvRXVNDS6QJciIhJQnT/Qu8VR3+jYd0jXdBGR0NbpA/3YyUUadhGRUNfpAz1bx6KLiABBEOiZ3TyBXqhj0UUkxHX6QI+LiiApLlJDLiIS8jp9oIPnSBcNuYhIqAuKQM9MjFUPXURCXlAEelZSLEXlR3FOx6KLSOgKjkDvFktVbQMVR+sCXYqISMAERaD3SvZcF317aVWAKxERCZygCPQR2YkAur+oiIS0oAj09IQYUrtGs7ZQgS4ioSsoAt3MGJmdyNrCg4EuRUQkYIIi0AFGZieSV3qYqpr6QJciIhIQQRXozsGG4kOBLkVEJCDaFOhmNsXMtphZnpnNbmF5LzNbZGarzGytmV3p+1JPbURWNwANu4hIyDptoJtZOPA4MBUYCtxoZkObNfsR8IpzbgwwE/iDrws9nbT4aDITY7RjVERCVlt66OOAPOdcvnOuFpgDzGjWxgEJ3seJQLHvSmy7EdmJrNOhiyISotoS6FnA7ibThd55TT0AfNXMCoH5wL+39EJmNsvMlpvZ8tLS0rMo99RGZndjx/4qnTEqIiHJVztFbwT+6pzLBq4EnjOzk17bOfekcy7XOZeblpbmo1V/ZkSWTjASkdDVlkAvAno2mc72zmvqVuAVAOfcEiAGSPVFgWdipPeMUY2ji0goakugLwNyzKyvmUXh2ek5r1mbXcBkADMbgifQfT+mchrd4qLolRynI11EJCSdNtCdc/XAXcA7wCY8R7NsMLMHzWy6t9n3gG+Z2RrgJeBmF6Br2Y7ISmR9sXroIhJ6ItrSyDk3H8/Ozqbz7m/yeCMw0belnZ1hWQm8tW4PFUfqSIyLDHQ5IiLtJmjOFD3m+I5R9dJFJMQEXaAPy9SRLiISmoIu0JO7RJHVLZb1uqaLiISYoAt0gOFZCWxQD11EQkxwBnpmIvn7q6is1hmjIhI6gjPQvTtGN2rYRURCSFAHusbRRSSUBGWgp8VH0yMhWuPoIhJSgjLQwTOOrmPRRSSUBG2gD8tKJK/kMEdqdY9REQkNQRvoI7ISadQ9RkUkhARtoI/rk0xEmLFgU0mgSxERaRdBG+iJcZFcOCCVt9fvIUAXfhQRaVdBG+gAU4enU3DgCJv2VAa6FBERvwvqQL9iaA/CDN5evyfQpYiI+F1QB3pK12jG903h7fV7A12KiIjfBXWgA0wdkU5eyWG27dOwi4gEt6AP9C8MS8cM9dJFJOgFfaD3SIjhvF5JvLVW4+giEtyCPtABpo/OZMu+Sjbt0UlGIhK8QiLQp43IICLMmLuqKNCliIj4TUgEekrXaC4dmMYbq4tpaNRJRiISnEIi0AG+NCaLvYeqWZp/INCliIj4RcgE+ueH9qBrdASva9hFRIJUmwLdzKaY2RYzyzOz2S0s/62ZrfZ+bTWzgz6v9BzFRIYzdXg6b6/fS3VdQ6DLERHxudMGupmFA48DU4GhwI1mNrRpG+fcfzjnRjvnRgO/B/7mh1rP2dVjsjhcU897G/cFuhQREZ9rSw99HJDnnMt3ztUCc4AZp2h/I/CSL4rztfH9UugeH828NcWBLkVExOfaEuhZwO4m04XeeScxs95AX2BhK8tnmdlyM1teWlp6prWes/Aw46qRmXywpZSKo3Xtvn4REX/y9U7RmcCrzrkWB6mdc08653Kdc7lpaWk+XnXbzBidSW1DI+/oUgAiEmTaEuhFQM8m09neeS2ZSQcdbjlmZHYivVPiNOwiIkGnLYG+DMgxs75mFoUntOc1b2Rmg4EkYIlvS/QtM2P6qEw+3r6fksrqQJcjIuIzpw1051w9cBfwDrAJeMU5t8HMHjSz6U2azgTmuE5wv7fpozJpdOiCXSISVCLa0sg5Nx+Y32ze/c2mH/BdWf6V0yOewenxzF1VxM0X9sHMAl2SiMg5C5kzRZu7aUJv1hRW8OySgkCXIiLiE6Eb6ON6MXlwd3761kbWFh4MdDkiIucsZAM9LMx4+LpRpHWN5s4XV+q4dBHp9EI20AGSukTx+6+Mpaj8KE99mB/ockREzklIBzrAeb2TGJndjY+367K6ItK5hXygA0zol8LawoMcqa0PdCkiImdNgQ6M75dMXYNjZcHBQJciInLWFOhAbu8kwgyW7tCwi4h0Xgp0ID4mkhFZiSzNLwt0KSIiZ02B7jW+Xwqrdx/U3YxEpNNSoHuN75tMbUMjq3YdDHQpIiJnRYHuldsnmTCDT/I1ji4inZMC3SsxNpKhmQnaMSoinZYCvYnxfVNYteugLgMgIp2SAr2Ja8ZmUdfQyK/f2RzoUkREzpgCvYlhmYl8/YI+vLB0F6t2lQe6HBGRM6JAb+Z7Vwyke3w0//n6euobGgNdjohImynQm4mPieSBLw5j055DPKObX4hIJ6JAb8GU4elc2D+FP36wnZp6nWgkIp2DAr0FZsYdkwZQWlnD6yuLAl2OiEibKNBbMXFACsMyE3hycT6NjS7Q5YiInJYCvRVmxrcv7U/+/ire27Qv0OWIiJyWAv0Upg5Pp2dyLH/8YDvOqZcuIh2bAv0UIsLDmHVxP1btOshfPtoR6HJERE6pTYFuZlPMbIuZ5ZnZ7FbaXG9mG81sg5m96NsyA+fGcb2YOjydn761iec/0WGMItJxRZyugZmFA48DnwcKgWVmNs85t7FJmxzgXmCic67czLr7q+D2FhEexu9mjqH2+RX8aO564qLCuWZsdqDLEhE5SVt66OOAPOdcvnOuFpgDzGjW5lvA4865cgDnXIlvywysqIgwHr9pLOP7JvPjNzaw/3BNoEsSETlJWwI9C9jdZLrQO6+pgcBAM/uXmX1iZlNaeiEzm2Vmy81seWlp6dlVHCAxkeH87JoRHK1r4LfvbQ10OSIiJ/HVTtEIIAeYBNwI/NnMujVv5Jx70jmX65zLTUtL89Gq20//tK58dUJvXvp0F1v2Vga6HBGRE7Ql0IuAnk2ms73zmioE5jnn6pxzO4CteAI+6Nw9OYeu0RE8NH9ToEsRETlBWwJ9GZBjZn3NLAqYCcxr1mYunt45ZpaKZwgm33dldhxJXaL4zuQcFm8tZf66PYEuR0TkuNMGunOuHrgLeAfYBLzinNtgZg+a2XRvs3eAA2a2EVgE/MA5F7T3cvv6BX0YlZ3I7NfWUlh+JNDliIgAYIE6AzI3N9ctX748IOv2hYIDVUx79CMGp8czZ9YEIsJ1jpaI+J+ZrXDO5ba0TCl0lnqndOGhq4ezvKCcR/65LdDliIgo0M/FjNFZXJ+bzWOL8li4WRfwEpHAUqCfowdnDGdoRgL3zFlNwYGqQJcjIiFMgX6OYiLD+dPXzsPMuP25FRyt1R2ORCQwFOg+0DM5jt/NHM2WfZV8/9U1uiGGiASEAt1HJg3qzuwpg3lr7R4eWaCdpCLS/k57tUVpu1mX9COv5DCPLthG/7QuzBjd/JI3IiL+ox66D5kZD109gnF9k5n92jrKq2oDXZKIhBAFuo9FRYTxkxnDOVrXwIuf7gp0OSISQhTofjAoPZ6Lc1J55uOd1NY3BrocEQkRCnQ/ue3ifpRU1vDm2uJAlyIiIUKB7ieX5KSS070rT324g0BdL0dEQosC3U/MjFsv6svGPYdYsj1oLzwpIh2IAt2PvjQmi+7x0fx43gaq63QGqYj4lwLdj2Iiw/n1daPYVnKYn+kORyLiZwp0P7t0YBq3XtSXZ5cUsGCTrsgoIv6jQG8HP5wyiCEZCfzw1bWUVtYEuhwRCVIK9HYQHRHOozNHU1lTz+zX1rZ41EttfaPG2UXknCjQ20lOj3hmTxnMgs0lzFm2+4RltfWNXP2Hf/G1vyzVIY4ictYU6O3o5gv7MHFACj95cyM79392M4wn3t/OhuJDLNtZztIdZQGsUEQ6MwV6OwoLMx6+bhQRYcZNTy1lXWEF2/ZV8tiibUwZlk5Klyj+vDg/0GWKSCelQG9nGYmxPH/beJxzXPvHj5n13Aq6REfw06uH8/UL+rBgcwl5JZWBLlNEOiEFegCMzO7G3//9Is7vk8SO/VXcf9VQUrtG89UJvYiOCOOpD3cEukQR6YR0g4sASekazTO3jCOv9DCD0xOOz/vyedn834pCvnvFQLrHxwS4ShHpTNrUQzezKWa2xczyzGx2C8tvNrNSM1vt/brN96UGn4jwsONhfsxtF/fDOcdDb+nMUhE5M6cNdDMLBx4HpgJDgRvNbGgLTV92zo32fj3l4zpDRt/ULtx1WQ5vrC7m3Q17A12OiHQibemhjwPynHP5zrlaYA4ww79lhbY7LuvPkIwE7pu7nrKqWhZs2sd3X17Npj2HAl2aiHRgbRlDzwKanglTCIxvod21ZnYJsBX4D+fc7uYNzGwWMAugV69eZ15tiIgMD+Ph60Yy47F/ccHPF1DjvetR2ZFa/nrLuABXJyIdla+Ocvk70Mc5NxJ4D3impUbOuSedc7nOudy0tDQfrTo4DctM5EfThnBB/xSeuGksd0/O4f0tpWzZq0MaRaRlbQn0IqBnk+ls77zjnHMHnHPHrjr1FHCeb8oLbTdP7MtfbxnH1BEZ3HxhH2Ijw/nzhzrxSERa1pZAXwbkmFlfM4sCZgLzmjYws4wmk9MBHaLhY0ldorg+N5s3Vhext6KaA4dr+Nn8TSzbqUsFiIjHacfQnXP1ZnYX8A4QDjztnNtgZg8Cy51z84DvmNl0oB4oA272Y80h65sX9eW5Twr47iur2VB8iIqjdby5pph/fu9S4qI8b+XS/AOkdI1iQPf4AFcrIu2tTWPozrn5zrmBzrn+zrmHvPPu94Y5zrl7nXPDnHOjnHOXOec2+7PoUNU7pQtThqfz8fYDDOoRz6+uHUlxRTWPL8oD4MNtpXzlqaXc8KdP2FNxNMDVikh705mincxPvzSC63J7cmlOGmFhxif5B3hycT5jeibxH6+spk9KHHsrqvm351fy8u0TqKlv5LGFeSTFRfFvk/oHunwR8SML1PW3c3Nz3fLlywOy7mBSUlnN5Ic/oLKmnpQuUcy9cyLriiq444WVfG5wd9YXVVDivUvSy7MmML5fSoArFpFzYWYrnHO5LS3Txbk6ue7xMcy+cjDx0RE8+fXz6Jkcx5UjMph1ST8Wbi6he0I0c2ZNIDsplntfX0dNve6KJBKs1EMPEnUNjUSGf/b3uaHRsWpXOWN6JREeZnywtZRvPP0p91yewz2XDwxgpSJyLtRDDwFNwxwgPMzI7ZNMeJgBcOnANL40OpM/LNrOioLyQJQoIn6mQA8hP7pqKOmJMXzlz58wb00xANV1DawoKNMNqkWCgIZcQkxZVS23P7ecZTvLOb9PEuuLDnG0roEbcnvyyy+PDHR5InIaGnKR45K7RPH8beO5aXwvDh6p4/rcbK4ek8XLy3ezNP9AoMsTkXOg49BDUHREOA9dPeL49JHaepbtLOM/X1/H/LsvJjoiPIDVicjZUg9diIuK4CdfGs720iqeeH87TYfhauobKCw/ckL79UUV3Pf6OkoOVbd3qSJyCuqhCwCXDerOtJEZPPLPbby+qojJg3uw71A1H2wt5XBNPRf2T+GOSQP4dGcZjy/Ko6HRsXHPIebMmqAevUgHoZ2ictzR2gZeW1nIexv3sWT7ARJiI/n80O5kJsby7CcFlHrPOL1mTBYT+qfww1fXct152fzqyyMxswBXLxIaTrVTVD10OS42KpyvTujNVyf0pqa+gciwMMK8x7F/65J+/H1NMd0TYrh0oOfmJIXlR3l0wTZio8K5aEAqg9Lj6ZUcd0bhXt/QSES4Rv5EfEE9dDlrjY2O776ymrmri4/PS+0axbi+yUwflcmU4Z9dJn/h5n28vqqYh68beXyIZt6aYu6es4oh6Qlc0D+FRudYtrOMHaVVPHbTWC4b1L3dfyaRju5UPXQFupyzyuo68koOs3lvJct2lLEk/wB7Kqp5+uZcPje4B8UHj/KFRxZTWV3PvVMHc/ul/amua2Dybz4gMtzISIxlxa5ywgzG9EyipLKaksoa5t45kf5pXQP944l0KAp0aVfVdQ1c84ePKSw/wt///SJmv7aONYUHGZKRwNa9lSz6wSTmririp29t4vlbx3NRTio19Q2EmREZHkZh+RGmP/YvusVFMvfOiVTXNrD3UDVDMxI0PCMhT4Eu7W7XgSNM+/2HhJlRcbSOX147gvN6JzPlkcVcNTKD97eWMjwzkedvG9/i8z/JP8BXn1qKGdQ1eD6jF/RL4Q83jSWpSxQFB6p4dEEeF/RP4dqxWdopKyFDgS4B8d7GfXzr2eVcMbQHf/raeZgZD8zbwF8/3gnA3++6iBHZia0+f8GmfSzeWkq/tK7UNTTyq39sIT0xhmkjM3j6ox3UNTTS6GDSoDR+fs0IMhJj2+knEwkcBboEzMbiQ/RL60JMpGdHaHlVLZ//7QdcnJPGb28YfUavtaKgnNufW8H+wzVMG5nBj6YN4Z31e/nlP7YAMGN0JjeN702PxGh27j/CnoqjNHo/32FmREeEkxYfxdheSSf06MuqakmKi1QvXzoFBbp0KIeq6+gSFXH80r5noqSymsLyo4ztlXR83q4DR3h8UR5vrCmiuq7xtK/x0NXDuWl8bwDW7D7ItU98zLVjs/nFtSMU6tLhKdAlJFQcrePNtcXU1TfSJ7UL2UlxRHj/aNQ3OmrrG3lg3gbySg+z6PuTiI+O4JonPmZj8SFqGxq5/dJ+3Dt1CEu2H+CJD7ZzSU4qt17UVyEvHYpOLJKQkBgbebzn3Zr7vziULz72Eb9fsI3BGQms3n2Q31w3ilW7y/nTB/n8K28/64sO0SUqnMVbS/l0Rxm/vm4UibGRgOcInmeX7OS9jfv43OAe3HB+T5K7RLW4rvqGRvZUVJPVLfb4CVoi/qQeuoSc2a+t5dUVhSTERtI7JY7Xvn0hDvjeK6tZsLmEOyYN4OYL+/DC0gJ+8fZmusVFMrpnEn1S4nh7/V6KDh6lb2oXduyvIioijK+M68X3vzCIrtERNDY6/raqiDdWF7GyoJyq2gauHJHO72aOOemuUk1t2VtJ15gIsrppx66c2jkPuZjZFOB3QDjwlHPuF620uxZ4FTjfOXfKtFagS6CUVtZw2cPvU1Vbz9w7JjKqZzcAnHM0NLoTjnVfUVDO0//awda9lezYX8XgjHjunTqEiQNS2bqvkqc/2sHLy3eTmRjLdyYPYM6y3azadZD+aV2YOCCVqPAwnvpoB1OGpfPojWOIijg51DftOcTVf/gXAN+/YhC3TOxLeJjhnGNdUQXvbNjLioJy/nv6cAalx5/0/LmripizbBe9kuMY2COeaSMzdMRPEDunQDezcGAr8HmgEFgG3Oic29isXTzwFhAF3KVAl45s4eZ97K2o4Svje7X5OQ2NrsUduSsKyvjBq2vJL60itWs0904dzDVNjo1/+qMdPPjmRoZmJJDUJZKaukamDE/nlol9qaqtZ/rvP+JIbQPDsxJZuLmEnO5dCQ8zdpUd4UhtA+FhRmS4MTwzkVduv+CE4Zu/rynmO3NWkZ0Uy5GaBg5U1RIfE8HPrh7BF0dlntE2eWXZbt7duJebxvfm0oFpGibqoM410C8AHnDOfcE7fS+Ac+7nzdo9ArwH/AD4vgJdQkl1XQP/3LSPSwamkRATedLylz7dxYtLdxEVEUZNfQPriw4xrk8ycdHhfLRtP3NmTeC83km8sbqYZ5fsJLlLNL2S4xielcDnBnfn3Y37+OGra3n4ulF8+bxswHOc/u3PrWBsrySe+eY4YqPC2V56mO+9sobVuw9ycU4q1XUNbC+tYnB6PPdNG8KwzERKK2t4YWkBGYkx3HC+5w9aZXUdE3+xkMM19TQ66J/WhZ/MGM6FA1LbZftV1dQTGxmuPyJtcK6B/mVginPuNu/014Dxzrm7mrQZC9znnLvWzN5HgS7SKuccr60s4r/nbaCypp7/umoot17U95TPaWx0XPvHj9lddoT537mYZ5cU8KfF2xmSkcALt40nvskfkbqGRn6/MI/XVhSS1S2W3ilxLNhcQvmRWib2T+XTnWXU1jcSHma8cedEhmcl8viiPH79zhZe+7cLKSw/wu8WbKPgwBEemD6Mr03oze6yI7yxugjnYED3rgzOSKBvapc2/8z1DY0cqWto8Y9dVU09k3/zATk9uvKXb5zf4rCUfMavgW5mYcBC4Gbn3M5TBbqZzQJmAfTq1eu8goKCs/+pRDq54oNHWbmrnGkjMtp0aOT6ogqmP/YREeFh1NY3cs2YLO7/4lC6xbV8lE1TFUfreHTBNv6+ppjLh/bg+tye3PbMcjISY3jhW+O59FeLGN2zG/97yzjA02O/e85qFm4uYWhGApv2HgKgaVzkdO/KtJEZXDs2m57JcS2ud2n+AeauLuadDXspq6qle3w0g9Lj+eEXBh8/S/jJxdv52fzNAFw9Jov/uX4UO/ZX8ZM3NxIXFcHsqYPpmRyHc44VBeVEhocd3+/hbw2NjsPV9STGnfyHKFD8OuRiZonAduCw9ynpQBkw/VS9dPXQRc7cr9/ZzOKt+7lv2hAm9Es5p9d6c20xd724imGZCWwoPsTf7rjwhBO2GhodD7+7hYWbSvjC8HRuOL8n3WIjyS+tYtXuct5cu4dlO8sIM2PG6EzumDSAAd09V8d0zvG7Bdt45J/biIsK5/IhPRicEc/2kio+2FpKTGQY/7jnEsLNuPhXCxmcnsCEfsk8/O5WLs5JZemOMqIjwmhodNQ3Oq4dm8XSHWXkl1YBMPP8nvzntCFEhYexdEcZR2sbuHxId59evK2qpp5vPbucT3eU8cVRmdx6UV+GZ312qYrC8iMs2X6AIRkJJ8z3t3MN9Ag8O0UnA0V4dop+xTm3oZX276MhF5EOzznHN/+6jEVbSrk4J5Xnbm35QmmnUnzwKH/5aAcvLC2gpr6RK4dncMdl/Xl9ZRFPfbSDL5+XzU+/NPz4pR8Alu0s4/o/LWHm+b3I6d6VB9/cyMuzJjCubzL3zV3Pi0t3MW1kBj++aigNzvGLtzfzxupixvbqxsxxvcgvreLJxdtJjI3kSG0DNfWes4N7p8Rx56QBXD0266RDRJ1z7D9cS8XROvqndTn+H5FzjoIDR+idcuKNWQ5V13HL/y5j1a5ypo3MZOGmfVTVNhAfE0FafDSNjY6dBzz32g0z+ObEvnzvikHERrV8O8ayqlpq6ht8cvSRLw5bvBJ4BM9hi0875x4ysweB5c65ec3avo8CXaRTKCw/wuzX1jF76uBz6mUeOFzDXz7awXNLCqisqQfg5gv7cP9VQ1vc0fnz+Zv40+J84qMjGJKZwCu3XwB49hUUlh+lV8qJQzg19Q0n3Lt2ze6DPLYoj+ykWC4dmEZ1XSOPLdrG+qJDZCfFcsekAVw+tDsLNpXw5tpi1hVWcKjaU9cF/VL4f1MHU13XwK/+sZmVuw4yY3Qmv7hmJLFR4eSVVHLPy6vZvKeSR28cw5UjMqg4Wscbq4vIL62ipLKaugbHhH4pjO+bzEuf7uKFpbvonRLH/1w/mvN6f/ZfTn1DI88uKeC3720lLMx46zsXkZ3U8vBUW+nUfxFpFxVH63j+kwJiIsP55sQ+re4bqK5rYPpjH7F13+Hj18Q/V845Fm4u4dGFeazZffD4/H5pXbiwfwoD0rpSU9/Ik4vzOVBVC0CPhGgmDezOKyt2H79z1jMf7yQuKpxHZo7mc4N7tGndS7Yf4AevrmFPRTV3T87hyhHpLNpcymsrC9m8t5KLBqSyevdBBvboysu3X3DKk8xOR4EuIh1OwYEqlmw/wA3n9/Tp9XKcc3y4bT+rdx/kc4O7Mywz4YTXP1xTzwufFBAVEcaN43oRExnOws37uHvOaiqr67khtyc/nDKIlK7RZ7TeQ9V1/Nfc9bzR5JaMg9Pj+c7kHKYOT+etdXu468VVx68ZdLYU6CIip1F08CiHjtYxJCPhnF7nvY372HeomkmD0k4aXrnv9XW8sHQX/3vz+Vw2+OzumauLc4mInEZWt1ifXEvn80NbH6b5r6uGsqeimq4x/oleBbqISDuJiQzn6ZvP99vr65QsEZEgoUAXEQkSCnQRkSChQBcRCRIKdBGRIKFAFxEJEgp0EZEgoUAXEQkSATv138xKgbO9w0UqsN+H5fhSR61NdZ25jlqb6jpzHbW2s6mrt3MuraUFAQv0c2Fmy1u7lkGgddTaVNeZ66i1qa4z11Fr83VdGnIREQkSCnQRkSDRWQP9yUAXcAodtTbVdeY6am2q68x11Np8WlenHEMXEZGTddYeuoiINKNAFxEJEh060M1sipltMbM8M5vdwvJoM3vZu3ypmfVph5p6mtkiM9toZhvM7O4W2kwyswozW+39ut/fdTVZ904zW+dd70n3+DOPR73bbK2ZjW2HmgY12RarzeyQmd3TrE27bTMze9rMSsxsfZN5yWb2nplt835PauW53/C22WZm32iHun5tZpu979XrZtatleee8n33Q10PmFlRk/frylaee8rfYT/V9nKTunaa2epWnuvPbdZiTvj9c+ac65BfQDiwHegHRAFrgKHN2twB/NH7eCbwcjvUlQGM9T6OB7a2UNck4M0AbbedQOopll8JvA0YMAFYGoD3dS+ekyMCss2AS4CxwPom834FzPY+ng38soXnJQP53u9J3sdJfq7rCiDC+/iXLdXVlvfdD3U9AHy/De/1KX+H/VFbs+W/Ae4PwDZrMSf8/TnryD30cUCecy7fOVcLzAFmNGszA3jG+/hVYLL58vbhLXDO7XHOrfQ+rgQ2AVn+XKePzQCedR6fAN3MLKMd1z8Z2O6cO9uzhM+Zc24xUNZsdtPP0jPAl1p46heA95xzZc65cuA9YIo/63LOveucq/dOfgJk+2p951JXG7Xld9hvtXmz4HrgJV+usy1OkRN+/Zx15EDPAnY3mS7k5OA83sb7oa8AUtqlOsA7xDMGWNrC4gvMbI2ZvW1mw9qrJsAB75rZCjOb1cLytmxXf5pJ679ggdpmAD2cc3u8j/cCLd3pN9Db7pt4/rtqyened3+4yzsU9HQrQweB3l4XA/ucc9taWd4u26xZTvj1c9aRA71DM7OuwGvAPc65Q80Wr8QzpDAK+D0wtx1Lu8g5NxaYCtxpZpe047pPycyigOnA/7WwOJDb7ATO839vhzqe18zuA+qBF1pp0t7v+xNAf2A0sAfP0EZHcyOn7p37fZudKif88TnryIFeBPRsMp3tnddiGzOLABKBA/4uzMwi8bxJLzjn/tZ8uXPukHPusPfxfCDSzFL9XZd3fUXe7yXA63j+7W2qLdvVX6YCK51z+5ovCOQ289p3bOjJ+72khTYB2XZmdjNwFXCTNwRO0ob33aecc/uccw3OuUbgz62sL2CfNW8eXAO83Fobf2+zVnLCr5+zjhzoy4AcM+vr7dnNBOY1azMPOLYH+MvAwtY+8L7iHZf7C7DJOfc/rbRJPzaWb2bj8Gzn9vhD08XM4o89xrNDbX2zZvOAr5vHBKCiyb+A/tZqjylQ26yJpp+lbwBvtNDmHeAKM0vyDjFc4Z3nN2Y2BfghMN05d6SVNm15331dV9P9Lle3sr62/A77y+XAZudcYUsL/b3NTpET/v2c+WMPrw/3FF+JZ+/wduA+77wH8Xy4AWLw/PueB3wK9GuHmi7C82/SWmC19+tK4NvAt71t7gI24Nmr/wlwYTttr37eda7xrv/YNmtamwGPe7fpOiC3nWrrgiegE5vMC8g2w/NHZQ9Qh2d88lY8+14WANuAfwLJ3ra5wFNNnvtN7+ctD7ilHerKwzOeeuyzduyorkxg/qnedz/X9Zz387MWT0hlNK/LO33S77C/a/PO/+uxz1aTtu25zVrLCb9+znTqv4hIkOjIQy4iInIGFOgiIkFCgS4iEiQU6CIiQUKBLiISJBToIiJBQoEuIhIk/j+O2YyMeq19PwAAAABJRU5ErkJggg==\n",
      "text/plain": [
       "<Figure size 432x288 with 1 Axes>"
      ]
     },
     "metadata": {
      "needs_background": "light"
     },
     "output_type": "display_data"
    }
   ],
   "source": [
    "train_model(train_2_3_dl, cl_model, optim_2_3, 20, device)"
   ]
  },
  {
   "cell_type": "code",
   "execution_count": 13,
   "metadata": {},
   "outputs": [],
   "source": [
    "cl_model.select_inducing(train_2_3_dl)"
   ]
  },
  {
   "cell_type": "code",
   "execution_count": 22,
   "metadata": {},
   "outputs": [
    {
     "name": "stdout",
     "output_type": "stream",
     "text": [
      "task 0 1 after training task 2 3 accuracy: 0.9922727272727272\n",
      "task 2 3 after training task 2 3 accuracy: 0.9480725623582767\n"
     ]
    }
   ],
   "source": [
    "print('task 0 1 after training task 2 3 accuracy:', accuracy(cl_model, test_0_1_dl, 0))   \n",
    "print('task 2 3 after training task 2 3 accuracy:', accuracy(cl_model, test_2_3_dl, 1))   "
   ]
  },
  {
   "cell_type": "markdown",
   "metadata": {},
   "source": [
    "# Third task"
   ]
  },
  {
   "cell_type": "code",
   "execution_count": 16,
   "metadata": {},
   "outputs": [],
   "source": [
    "train_4_5_dataset = SplitMnistDataset(4, 5, normalize=True)\n",
    "train_4_5_dl = DataLoader(train_4_5_dataset, batch_size=batch_size, shuffle=True)\n",
    "test_4_5_dataset = SplitMnistDataset(4, 5, train=False, normalize=True)\n",
    "test_4_5_dl = DataLoader(test_4_5_dataset, batch_size=batch_size, shuffle=False)"
   ]
  },
  {
   "cell_type": "code",
   "execution_count": 17,
   "metadata": {},
   "outputs": [
    {
     "data": {
      "image/png": "iVBORw0KGgoAAAANSUhEUgAAAXoAAAEICAYAAABRSj9aAAAAOXRFWHRTb2Z0d2FyZQBNYXRwbG90bGliIHZlcnNpb24zLjMuMiwgaHR0cHM6Ly9tYXRwbG90bGliLm9yZy8vihELAAAACXBIWXMAAAsTAAALEwEAmpwYAAAthElEQVR4nO3de3xU9Z3/8dcndyAJJCThDuESUEAEjCiCtyqI1ZXWVouXFdttrau0Wltb27q1a7vb9tfatXZpu95aa2XxWsWqS9Fqq3INyB2BEG7hlhsQAuT++f0xAw4hgQGSTDJ5Px+PeTBzzvfMfDIzeXPyPed8v+buiIhI9IqJdAEiItKyFPQiIlFOQS8iEuUU9CIiUU5BLyIS5RT0IiJRTkEvIhLlFPTSoZnZFjO7MtJ1iLQkBb2ISJRT0Is0YGaJZvaome0M3h41s8Tgugwz+4uZ7TOzMjN738xiguu+Y2Y7zOyAma03sysi+5OIBMRFugCRNuj7wIXAaMCB14AHgX8DvgkUApnBthcCbmbDgBnA+e6+08yygdjWLVukcdqjFzneLcDD7l7k7sXAvwP/HFxXA/QCBrh7jbu/74EBo+qARGC4mcW7+xZ33xSR6kUaUNCLHK83sDXk8dbgMoCfA/nAX82swMweAHD3fOBe4IdAkZnNNrPeiLQBCnqR4+0EBoQ87h9chrsfcPdvuvsg4DrgviN98e4+y90nBrd14GetW7ZI4xT0IhBvZklHbsD/Ag+aWaaZZQA/AP4EYGbXmtkQMzNgP4Eum3ozG2ZmnwoetK0EDgP1kflxRI6loBeBNwkE85FbEpAHrARWAcuAHwfb5gBvAxXAAuA37v4ugf75nwIlwG4gC/hu6/0IIk0zTTwiIhLdtEcvIhLlFPQiIlFOQS8iEuUU9CIiUa7NDYGQkZHh2dnZkS5DRKRdWbp0aYm7Zza2rs0FfXZ2Nnl5eZEuQ0SkXTGzrU2tU9eNiEiUU9CLiEQ5Bb2ISJRT0IuIRDkFvYhIlFPQi4hEOQW9iEiUi5qgL6+s4dG3N7Bi+75IlyIi0qZETdC7w6Nvb2TJlrJIlyIi0qZETdCnJsWRFB/DnvLKSJciItKmhBX0ZjbFzNabWf6RyZAbrP8vM1sevG0ws30h66ab2cbgbXoz1t6wBnqkJrGnvKqlXkJEpF066Vg3ZhYLzAQmAYXAEjOb4+5rj7Rx92+EtP8aMCZ4Px14CMglMFny0uC2e5v1pwjqkZKkPXoRkQbC2aMfB+S7e4G7VwOzgaknaH8TgcmVAa4C5rl7WTDc5wFTzqTgE8lKTaTogPboRURChRP0fYDtIY8Lg8uOY2YDgIHA305lWzO7w8zyzCyvuLg4nLobFei6qUTz4IqIfKK5D8ZOA15y97pT2cjdH3f3XHfPzcxsdDjlsPRITeRQdR0VVbWn/RwiItEmnKDfAfQLedw3uKwx0/ik2+ZUtz1jPVKTAHRAVkQkRDhBvwTIMbOBZpZAIMznNGxkZmcBacCCkMVzgclmlmZmacDk4LIWkZUSCPoiHZAVETnqpGfduHutmc0gENCxwNPuvsbMHgby3P1I6E8DZntIB7m7l5nZjwj8ZwHwsLu32BVNPVITAdhzQEEvInJEWFMJuvubwJsNlv2gweMfNrHt08DTp1nfKclS142IyHGi5spYgOTEOJIT43QuvYhIiKgKegieS689ehGRo6Iu6HV1rIjIsaIu6LNSE3UwVkQkRNQF/ZGBzXR1rIhIQNQFfVZKItW19ZQf1tWxIiIQhUF/9OpYdd+IiADRHPQ6ICsiAkRl0AevjtUpliIiQBQG/ZHxbrRHLyISEHVB3ykhltSkOA1sJiISFHVBD2juWBGRENEb9DrrRkQEiNKg13g3IiKfiMqg75GaRNGBSurrdXWsiEh0Bn1KIjV1zt5D1ZEuRUQk4qIz6DUBiYjIUVEZ9FmaUlBE5Kiwgt7MppjZejPLN7MHmmhzo5mtNbM1ZjYrZHmdmS0P3o6bVLwlaJJwEZFPnHTOWDOLBWYCk4BCYImZzXH3tSFtcoDvAhPcfa+ZZYU8xWF3H928ZZ9YVmoiZrBj7+HWfFkRkTYpnD36cUC+uxe4ezUwG5jaoM1XgJnuvhfA3Yuat8xTkxgXy1k9U1m2bV8kyxARaRPCCfo+wPaQx4XBZaGGAkPN7EMzW2hmU0LWJZlZXnD5Zxp7ATO7I9gmr7i4+FTqb9K47DSWbt1LTV19szyfiEh71VwHY+OAHOAy4CbgCTPrFlw3wN1zgZuBR81scMON3f1xd89199zMzMxmKej8gekcrqljzc7yZnk+EZH2Kpyg3wH0C3ncN7gsVCEwx91r3H0zsIFA8OPuO4L/FgDvAWPOsOawjMtOB2DJ5rLWeDkRkTYrnKBfAuSY2UAzSwCmAQ3PnnmVwN48ZpZBoCunwMzSzCwxZPkEYC2tICs1iQHdO7N4i4JeRDq2kwa9u9cCM4C5wDrgBXdfY2YPm9l1wWZzgVIzWwu8C9zv7qXA2UCema0ILv9p6Nk6LW1cdjp5W8o0FIKIdGgnPb0SwN3fBN5ssOwHIfcduC94C20zHzjnzMs8PecPTOfFpYVsKq4gp0dKpMoQEYmoqLwy9ogj/fSL1E8vIh1YVAf9gO6dyUxJZIn66UWkA4vqoDczxg1M15k3ItKhRXXQQ6D7Zuf+Sgr3Hop0KSIiERH1QX/+kfPp1X0jIh1U1Af9sJ4ppCbFsahAQS8iHVPUB31sjHHBoO7M31Qa6VJERCIi6oMe4KLB3dlWdojtZeqnF5GOp0ME/YQhGQAsKNBevYh0PB0i6HOykslITmB+fkmkSxERaXUdIujNjPGDM5i/qZTAaA0iIh1Hhwh6gAmDu1N0oIpNxQcjXYqISKvqMEF/0eBAP/38Teq+EZGOpcMEfb/0TvTp1on5+TogKyIdS4cJejNjwpDuLCgo1fj0ItKhdJigh0D3zf7DNazdpXlkRaTj6FBBP35wd0D99CLSsXSooO+RmsSQrGQ+UD+9iHQgHSroASYOyWDx5lIqa+oiXYqISKsIK+jNbIqZrTezfDN7oIk2N5rZWjNbY2azQpZPN7ONwdv05ir8dF0yNIPKmnqWbt0b6VJERFrFSScHN7NYYCYwCSgElpjZHHdfG9ImB/guMMHd95pZVnB5OvAQkAs4sDS4bcRS9oKB3YmPNd7fWHJ0DBwRkWgWzh79OCDf3QvcvRqYDUxt0OYrwMwjAe7uRcHlVwHz3L0suG4eMKV5Sj89XRLjGNs/jfc3FkeyDBGRVhNO0PcBtoc8LgwuCzUUGGpmH5rZQjObcgrbYmZ3mFmemeUVF7d8AF8yNJM1O8spqahq8dcSEYm05joYGwfkAJcBNwFPmFm3cDd298fdPdfdczMzM5uppKZNDHbZfKjRLEWkAwgn6HcA/UIe9w0uC1UIzHH3GnffDGwgEPzhbNvqRvbpSrfO8by/UUEvItEvnKBfAuSY2UAzSwCmAXMatHmVwN48ZpZBoCunAJgLTDazNDNLAyYHl0VUbIwxYUgG728s1rDFIhL1Thr07l4LzCAQ0OuAF9x9jZk9bGbXBZvNBUrNbC3wLnC/u5e6exnwIwL/WSwBHg4ui7iLh2Swp7yK/KKKSJciItKiTnp6JYC7vwm82WDZD0LuO3Bf8NZw26eBp8+szOY3MSfQT/+PjSXk9EiJcDUiIi2nw10Ze0TftM4MyujCAo17IyJRrsMGPcDZvVPZsEddNyIS3Tp00A/OTKZw7yGNeyMiUa2DB30X6h22lh6KdCkiIi2mgwd9MgCbitV9IyLRq0MH/aDMLgAUKOhFJIp16KDvnBBH765JbCo+GOlSRERaTIcOeoDBWcnquhGRqKagz0ymoPighkIQkajV4YN+UGYXKqpqKTqgIYtFJDp1+KA/euaNxrwRkSiloD8S9CU6ICsi0anDB32P1ES6JMRqj15EolaHD3ozY1CmzrwRkejV4YMeAkMhFOhcehGJUgp6Av30O/Yd5nC1BjcTkeijoAcGBQ/IFpSo+0ZEoo+CHhicFRjzRkMhiEg0UtAD2d27YKbBzUQkOoUV9GY2xczWm1m+mT3QyPrbzazYzJYHb18OWVcXsnxOcxbfXJLiY+mX1ll79CISlU46ObiZxQIzgUlAIbDEzOa4+9oGTZ939xmNPMVhdx99xpW2sOG9Unnv4yI+3l3OWT1TI12OiEizCWePfhyQ7+4F7l4NzAamtmxZre/Ba8+mS2Ictz21mO1lmnFKRKJHOEHfB9ge8rgwuKyhz5nZSjN7ycz6hSxPMrM8M1toZp9p7AXM7I5gm7zi4uKwi29OfdM688yXxlFZU8f0pxdTWqFBzkQkOjTXwdjXgWx3HwXMA54JWTfA3XOBm4FHzWxww43d/XF3z3X33MzMzGYq6dQN65nC07efz459h7l71rKI1SEi0pzCCfodQOgeet/gsqPcvdTdj+wCPwmcF7JuR/DfAuA9YMwZ1NvicrPT+dbkYSwsKCO/6ECkyxEROWPhBP0SIMfMBppZAjANOObsGTPrFfLwOmBdcHmamSUG72cAE4CGB3HbnKljehNj8OpHOyNdiojIGTtp0Lt7LTADmEsgwF9w9zVm9rCZXRds9nUzW2NmK4CvA7cHl58N5AWXvwv8tJGzddqcrJQkJuZk8uryHdTXa+YpEWnfrK1NoZebm+t5eXmRLoM/f1TIN55fwYt3juf87PRIlyMickJmtjR4PPQ4ujK2CVeN6EnnhFheWbbj5I1FRNowBX0TOifEcdWInryxcidVtRrVUkTaLwX9CXxmTB/KK2t59+PInNsvItIcFPQnMGFwdzKSE3n1I3XfiEj7paA/gbjYGKaO7s07H++hqLwy0uWIiJwWBf1J3HrhAGrrnT8t2hbpUkRETouC/iQGZnTh8mFZzFq0VQdlRaRdUtCH4YsTsimpqOb1FbuOWV6ni6lEpB1Q0Idh4pAMcrKS+f2Hm3F3auvq+d6fVzHuP95m/6GaSJcnInJCCvowmBm3T8hmzc5yPsgv4a7nljFr0TZKD1azasf+SJcnInJCCvowXT+mL107xfOlPyxh3ro93DdpKACrdyroRaRtU9CHqVNCLNPHDwDgsWlj+PoVOfTp1ok1O8sjXJmIyImddM5Y+cS9Vw7lixMGktYlAYCRfVJZo64bEWnjtEd/CmJi7GjIA4zs3ZWCkoMcqNQBWRFpuxT0Z2BEn1QA1u3STFQi0nYp6M/AyN5dAVijA7Ii0oYp6M9AVmoSmSmJrN6hA7Ii0nYp6M/QyN6p2qMXkTZNQX+GRvTuysaiCiprNA6OiLRNYQW9mU0xs/Vmlm9mDzSy/nYzKzaz5cHbl0PWTTezjcHb9OYsvi0Y2SeVunpn/W4dkBWRtumk59GbWSwwE5gEFAJLzGyOu69t0PR5d5/RYNt04CEgF3BgaXDbvc1SfRswInhAdvXO/Zzbr1tkixERaUQ4e/TjgHx3L3D3amA2MDXM578KmOfuZcFwnwdMOb1S26a+aZ3o2ileB2RFpM0KJ+j7ANtDHhcGlzX0OTNbaWYvmVm/U9nWzO4wszwzyysubl/zs5oZI3RAVkTasOY6GPs6kO3uowjstT9zKhu7++PunuvuuZmZmc1UUusZ2acrH+8+wNtr9zB3zW7+saEYd41VLyJtQzhBvwPoF/K4b3DZUe5e6u5VwYdPAueFu200GNs/jeraer78xzy++uxSbnt6MW+vK4p0WSIiQHhBvwTIMbOBZpYATAPmhDYws14hD68D1gXvzwUmm1mamaUBk4PLosrk4T148+sXM2fGBP7ytYmkd0ng1eVR9/+ZiLRTJz3rxt1rzWwGgYCOBZ529zVm9jCQ5+5zgK+b2XVALVAG3B7ctszMfkTgPwuAh929rAV+joiKiTGG9049+viac3rxQt52DlTWkJIUH8HKRETA2lpfcm5urufl5UW6jDOydGsZn/vtAh654Vw+d17fSJcjIh2AmS1199zG1unK2BYwtn8afdM6qftGRNoEBX0LMDOmju7Nh/klFB+oOvkGIiItSEHfQj4zug/1Dn9ZuTPSpYhIB6egbyE5PVIY3iuV15Yr6EUkshT0LWjq6N4s376PguKKSJciIh2Ygr4FfXZMH7okxPLdV1ZRV9+2zm4SkY5DQd+CslKTeHjqSBZtLuM37+ZHuhwR6aAU9C3s+rF9mDq6N4++s5G8LVF3rZiItAMK+hZmZvz4MyPp3S2Je2YvZ1vpoUiXJCIdjIK+FaQkxfPYtDEUH6jikp+/y43/s4Dnl2zT9IMi0ioU9K1kTP803r3/Mu6/ahglFVV85+VV3PbUYsorayJdmohEOQV9K+rTrRN3Xz6Ed+67lF9NG82ybXu5+YmFlB2sjnRpIhLFFPQREBgioQ9P3JbLxj0V3Pg/C9i9vzLSZYlIlFLQR9DlZ2Xxxy+NY9e+w9z13FJq6+ojXZKIRCEFfYRdMKg7/3n9OSzbto/fvrcp0uWISBRS0LcBU0d/cq798u37Il2OiEQZBX0b8fDUkfRISeQbzy/nUHVtpMsRkSiioG8junaK55EbR7Ol9CDffmmlxsYRkWYTVtCb2RQzW29m+Wb2wAnafc7M3Mxyg4+zzeywmS0P3n7XXIVHo/GDu/PAlLP4y8pd3P/iCoW9iDSLk04ObmaxwExgElAILDGzOe6+tkG7FOAeYFGDp9jk7qObp9zo99VLB1NdW88j8zYQG2P87HOjiImxSJclIu3YSYMeGAfku3sBgJnNBqYCaxu0+xHwM+D+Zq2wA/raFTnU1ju/emcjZvCT60cRq7AXkdMUTtdNH2B7yOPC4LKjzGws0M/d32hk+4Fm9pGZ/d3MLm7sBczsDjPLM7O84uLicGuPavdemcPXr8jhhbxCvvH8cmp0jr2InKZw9uhPyMxigF8CtzeyehfQ391Lzew84FUzG+Hu5aGN3P1x4HGA3NxcdUwTuHr2vklD6ZwQy0/f+pjDNXX8+qYxJMXHRro0EWlnwtmj3wH0C3ncN7jsiBRgJPCemW0BLgTmmFmuu1e5eymAuy8FNgFDm6PwjuLOSwfzo6kjmLd2D1/7349w1/+DInJqwgn6JUCOmQ00swRgGjDnyEp33+/uGe6e7e7ZwELgOnfPM7PM4MFczGwQkAMUNPtPEeX+eXw2D15zNvPW7uG5RdsiXY6ItDMnDXp3rwVmAHOBdcAL7r7GzB42s+tOsvklwEozWw68BNzp7ppm6TR8acJALhmayY/fWMsmTTYuIqfA2lpXQG5urufl5UW6jDZpT3klUx79B33TOvPKXRcRH6vr3UQkwMyWuntuY+uUFO1Ij9QkfnL9KFbt2M+P/7JWZ+KISFgU9O3MlJE9mT5+AM8s2Mo1j73PwoLSSJckIm2cgr4d+uF1I3jitlwOVdcx7fGF/NurqyNdkoi0YQr6dsjMmDS8B2/fdym3XtifZxduZcEm7dmLSOMU9O1YUnwsD14znJ6pSfzir+t1jr2INEpB384lxcfytSuGsHTrXt5br+EjROR4CvoocGNuP/qnd+YXf11PvYY2FpEGFPRRID42hnuvzGHNznL+b83uE7bNLzrA3c8tY9+h6laqTkQiTUEfJaaO7kNOVjK/mLueg1WNT0V4sKqWO/+0jDdW7eL1FTtbuUIRiRQFfZSIjTEe+qcRbCk9yD2zPzpudip353t/XkVBcQXduyTwl5W7IlSpiLQ2BX0UmZiTwQ+vG8Hb64r48RvHzgsza/E2Xlu+k29cOZRbLxzA4i1lFJVXRqhSEWlNZzwevbQtt43PZkvJIZ7+cDPJiXGkdU4gv7iCl5YWcsnQTO6+fAj5xRX86p2NvLV6N9Mvyo50ySLSwhT0Uej715zNtrJD/Ppv+QB07RTP+EHd+a8vjCYmxhjaI4WhPZJ5Y+UuBb1IB6Cgj0KxMcbvbh3L2l3l9OraiYzkBMyOnXP2mnN68+g7G9hTXkmP1KTjnmPF9n3k9Eimc4K+IiLtnfroo1RcbAyj+nYjMyXxuJAHuGZUT9zhrVXHH5R9IW87U2d+yE1PLNJpmCJRQEHfQQ3JSuGsnim80SDoF2wq5XuvrGJkn1TW7SrnC/+zkKIDnxy0LSqvpLpWwyOLtCf6u7wDu+acXjwybwMvLy3kirOz2Huohn99binZGV147ssXsnrHfr7yxzxu/N0CxvZPY9HmMnbsO8xN4/rzk+vPiXT5IhImzTDVge3cd5jP/3Y+O/dXEmPQJTGO+NgYXr1rAv27dwZg6da9fPXZwOcxbmA6+w/XsGTzXj74zuVkNdK3LyKRcaIZphT0HVx9vbOicB/vflxE3ta9fHPyUM4bkH5Mm7p6J8YCwyNvKTnI5Y+8x12XDeb+q86KUNUi0tAZTyVoZlPMbL2Z5ZvZAydo9zkzczPLDVn23eB2683sqlMvX1pSTIwxpn8a900exqyvXHhcyEPgLJ4jB3SzM7pw1fCe/GnhtkaHWth3qJov/WEJN/xuPjv2HW7x+kXk5E4a9GYWC8wErgaGAzeZ2fBG2qUA9wCLQpYNB6YBI4ApwG+Czyft2FcuGcT+wzW8mLf9mOX5RQf4zMwPeX9jMet2HeCffv0B8zeVRKhKETkinD36cUC+uxe4ezUwG5jaSLsfAT8DQq+rnwrMdvcqd98M5AefT9qx8wakcd6ANJ76cDO1dfVU1tTx8tJCPjNzPhVVdcy+40JemzGB9C4J3PrkIn79zkYOVTc+0JqItLxwgr4PELrrVhhcdpSZjQX6ufsbp7ptcPs7zCzPzPKKizV5RnvwlYsHsb3sMLc+tYjzfjSPb764guyMzsyZMYHzBqQzODOZV++ewNUjA2f2TPzZu8x8N58DlTWRLl2kwznj0yvNLAb4JXD76T6Huz8OPA6Bg7FnWpO0vEnDezCsRwrrdh3gutG9+adRvblgUHdiYz65OCs5MY6Zt4zli1vK+O938/n53PXMfDefK8/uwbWjenHpsEwS49STJ9LSwgn6HUC/kMd9g8uOSAFGAu8FD9j1BOaY2XVhbCvtVGyM8frXJmIWmPjkRHKz0/nDF8exqnA/sxZv4/9W72LOip107RTPzRf05/aLshsdhkFEmsdJT680szhgA3AFgZBeAtzs7muaaP8e8C13zzOzEcAsAv3yvYF3gBx3r2vq9XR6ZfSrqatn/qZSZi/extw1u4mNMa47tw//etlghmQlR7o8kXbpRKdXnnSP3t1rzWwGMBeIBZ529zVm9jCQ5+5zTrDtGjN7AVgL1AJ3nyjkpWOIj43h0qGZXDo0k62lB/n9h1uYvWQbr3xUyDXn9OJrn8phWM+USJcpEjV0wZS0CaUVVTz5wWb+OH8LB6vrmDKiJ1+/IofhvVOPa/v+xmL+a94G7r/qLMYP7h6BakXaHl0ZK+3GvkPVPP3BZn7/4RYOVNVy5dk9uHpkT8YP7k5qp3j+8811zFq0DYAhWcn83z0XE3eSYwQAq3fsJzkxjuyMLi39I4hEhIJe2p39h2v4/Yeb+eOCrZQdDAyV3Ck+lsraOu64eBDDe6dyz+zl/Odnz+HmC/o3+Tw1dfU8+vYGfvPeJlIS45j1lQsZ2afr0fW1dfXU1jtJ8Tr7R9o3Bb20W/X1zse7D7CgoJT1u8v5wvn9OG9AOu7ODb9bwJbSQ7x3/2UkJx5/uGlb6SHuef4jPtq2j+vH9GHR5jIOVtcy68sXMrx3Ku+s28NDc9bQJSGOt+65mJiY48ftF2kvFPQSlT7atpfP/mY+X78ih/smDQVg1/7DzF29m7dW72bxljKSE+P4yfXncO2o3mwrPcQXHl9AVW09Y/t34+11RWQkJ1JSUcUTt+UyaXiPCP9EIqfvjM66EWmrxvRP45pRvXjiHwWUH65h/qYSNuypAGBYjxS+/qkcvnB+P3p36wRA/+6dmfWVC5n2+AI+yC/hO1PO4vaLsrnyl3/nifcLmgz6unrnYHUtqUnxrfaziTQnBb20a9+56izeXruHWYu3ccHAdD5/Xl8+dVaPJs/HH5jRhbfuuYS6eiczJRGAL07I5sdvrGNl4T5G9e12tK27M3fNHh7563ryiyu44by+fGvyMI3DL+2Oum6k3Ss6UElqUvxpH1A9UFnD+J/8jSvOzuJX08YAsHz7Ph56bTUrCvczKLMLFwzszktLtxMfG8Odlw7mjksGNfl6ew9W89jfNpKZksglOZkM75V60v7/9zcWk94lgRG9u56wnUhT1EcvchI//stafj9/C//49uW8tWoXP33rYzJTEvnGpKFcP6YPcbExbC09yE/f+pi3Vu+mX3onHrp2BFc26O7Ze7CaW55cxPo9B6irD/xude+SQEpSHFW19dTUOTfm9uWbk4cdHRfohSXb+fbLK+kUH8tT03O5aEjG0efbtf8wtXVOv/TOrfdmSLukoBc5icK9h7j05++R3iWB4gNVTB7eg59//ly6dj6+X37+phJ+8Noa8osquHxYJrdeOICJORkcrq7jlicXsbGogidvy+Wsnin8Y2MJCwtKqamrJzEuhrKD1by9rogrzsri0WmjeWv1br7z8komDslgT3klW0sP8cRtuYwbmM5v39vEb/++iU7xscyZMYEB3c/sGoDCvYfo063T0UlkAIoPVPHdV1Zy3oB0bhs/gC6NnL0k7YOCXiQM987+iDdW7eJ7nz6b2y/KPiYQG6qpq+f3H27mv/+WT3llLSmJcaR2iqc4eAbPpUMzm9z22QVb+OHra+nVNYkd+w4zcUgGT9yWy8GqWm55chEFJQfJTE5kx77DXHNOLz7cVEJWSiKv3DXh6GmkxQeqWFhQyuHqOg7X1NEpIZarR/YkpYkDxi/mbef+l1Zy64X9+ffrRhIbYxyorGHa4wtZv/sAtfVOWud47rhkMLdflE2nhKa7wbaXHSIhLkYD0bUxCnqRMFTW1LH/cM0pBVh1bT0fbirh/1btZsnWMv7t2uFcPizrpNt9mF/C3bOWcU6frjxxW+7R/v69B6v54h+WUFlTx0P/NILxg7vzwcYSbnt6EZOG9+DXN43ljwu28OjbG6loMJVjl4RYPju2D9PHZ5PT45OxgooOVDLpl/8gPtYoqajm2lG9+OnnRvGVZ/JYsqWMJ6fnktopnl+9vZG/byimX3onfnr9KCaEdCEdUVJRxaRf/h2AZ7407piD16fqYFUtf/u4iKtH9gzr6ubTMXvxNhLjY/jsmL4t8vxtiYJepA2qrKkjITbmuAO1R34nQ/+iePL9An78xjoykhMoqajmsmGZ3HvlUDKSE+icEMe2skM8u2Arr6/cSW1dPT/6zEhuuWAAAHc/t4x56/bw1j0X8866Pfznmx+T1jmevYdq+K8vnHtMCC7YVMr3/ryKzSUHuTG3L9+/ZjhdO33yV8KMWcuYu2Y3WSlJ7D9cw1PTc7lgUGC8oeraeoorqqisqaOqpp70Lgn07Nr0f5rffmkFL+QV8ulzevLoF8aQEBd+2C/fvo8HXl7J5OE9+MakoY3+9fXux0V88Q9LSIiN4Z1vXhr1xzkU9CLtnLvz/VdXs7CglO9dfTZXnJ3VaLiVVlTxrRdX8O76YmZcPoRRfbtyx7NLuf+qYdx9+RAAXsjbzoOvrubbVw3jyxcPOu45KmvqePTtjTzxfgEDunfm97efz4DuXZi7ZjdffXYp35w0lBty+3HrU4vYXnaIz53Xl493lbN6ZznVtfVHnyc2xrgxtx/3Xplz3F9JeVvK+PzvFnBuv26s2L6PK8/OYuYtY086EY2788z8LfzHm+uIj43hUHUdd102mPuvGnbM+7Fr/2E+/av3yUhOpHDvYa44O4v/vnnsKb3n7Y2CXqQDqa2r58FXVzN7yXbiY43Bmcm8/rWJx0wQU11bf9I96EUFpXz1T0uJMeMXN4ziOy+vIiM5kTkzJhAfG0NpRRVf/mMea3eWM6pvV8b0T2NQRhc6JcSSGBfDgk2lzFq8jdgY48sTBzHjU0NIio+lpq6eax/7gIqqWubddwkvL9vBv726motzMrj78iGM6d+NxLhY9h6sZt66PfxjQzE1dfUkxMVScqCKBQWlfOqsLB654Vz+39z1/O/ibdx9+WC+NTkQ9rV19dz8xCJW79zPnBkTmbNiJ4+9s5FX7rqIsf3TWvrtjxgFvUgH4+78+m/5PPl+Ac/+ywWc26/baT1PQXEFX/rDEraUHiI2xnjt7gnHDAoHgSuHY5u4TmBb6SEembee15bvZGiPZH5542g+zC/hJ299zOP/fB6TR/QEAqeYfu/Pq6itdxLjYhicmXz0FNWeqUl07RRPVW0d9Q43jevPVy8ZREyMUV/vfO/Pq5i9ZDtn9Uyhd7dOVNfW80F+Cb+88VyuH9uXg1W1XPaL9+if3pmX7hx/3F9Cb6zcxWPvBI55HK6po0dqEs988fx2d2Gcgl6kg6qv9zMerK3sYDXffWUl52enN9rVE4731hfx7ZdWUnawmtgY4+KcDJ6cfv4xbfYfqmHxljIWFpSyZud+xvRP4+qRPTmnT9cTngFVX+/85r188rbupai8ipKKKqaO7s33rxl+tM3sxdt44JVV/OaWsXz6nF5HlxcUV3DNYx/QN60T5/TtSqf4WF5ZtoNRfbvy3JcvaLGDxA0VHajk9RW7qKuv545LBp/WcyjoRSTi9h2q5gevreHD/BJevXtCqx4crat3Pv2r9ymuqOL3t5/Puf26UVNXz+d/O58tpYeYe+8lRw8cv7KskPteWMGdlw7mgavPOuHzHpkW8+xeKWSlhPcXwI59h1m3s5x9h2vYe7CaD/JLeH9jMfUOF+dk8Oy/XHBaP6MGNRORiOvWOYHHbhrTLH9lnKrYGOO3t47ltqcXc9MTC/nNLWNZtm0fKwr3M/PmscecHXT92L7kbd3L7/6+iXP6dKV7cgILC0opKD7Ip87K4qoRPemUEMv8TSU89NoaNhZVEBtjXD4skxty+3Hl2T2a7MpaurWMf35qMYeqP5lRtU+3TvzrZYP57Jg+DMlqmSk0tUcvIh1GUXklt/9+CRv2HMCBqef25pdfGH1cu8qaOj7/u/ms3lEOgBmkd06g9GA1KYlxDO+dyqLNZfRL78Q3rhzKhj0VvLyskOIDVVw0uDuP3TSGjOTEY55zxfZ93PrkIronJ/CLG84lKyWJrp3jSU2KO2HXVLjOuOvGzKYAvyIwOfiT7v7TBuvvBO4G6oAK4A53X2tm2cA6YH2w6UJ3v/NEr6WgF5GWdKCyhrtnfURh2SFenTGhyeGnd+47zOzF2xjVtxvnD0wnJTGORZvLeHHpdhYVlHFDbl/uvHTw0YvdauvqeXFpIT+cs4ZuneOZefNYcrPTqa93Vu7Yz21PLaJr53iev2P80aGzm9MZBb2ZxQIbgElAIbAEuMnd14a0SXX38uD964C73H1KMOj/4u4jwy1WQS8ireFEZwudiTU793PXc8so3HuY9C4JlB2spq7e6d01iee/Or7Fjk2caR/9OCDf3QuCTzYbmAocDfojIR/UBWhb/UEiIg20RMgDjOjdlde/NpHH3t7IwepaundJpHtyAleP7HXCK4VbUjhB3wfYHvK4EDjusLCZ3Q3cByQAnwpZNdDMPgLKgQfd/f1Gtr0DuAOgf/+mJ3oWEWkPUpPiefDa4Sdv2Eqa7SRRd5/p7oOB7wAPBhfvAvq7+xgC/wnMMrPURrZ93N1z3T03M7PpUf9EROTUhRP0O4B+IY/7Bpc1ZTbwGQB3r3L30uD9pcAmYOhpVSoiIqclnKBfAuSY2UAzSwCmAXNCG5hZTsjDa4CNweWZwYO5mNkgIAcoaI7CRUQkPCfto3f3WjObAcwlcHrl0+6+xsweBvLcfQ4ww8yuBGqAvcD04OaXAA+bWQ1QD9zp7mUt8YOIiEjjdMGUiEgUONHpla0zYo+IiESMgl5EJMop6EVEolyb66M3s2Jg6xk8RQZQ0kzlNKe2Whe03dpU16lrq7W11bqg7dZ2qnUNcPdGL0Rqc0F/pswsr6kDEpHUVuuCtlub6jp1bbW2tloXtN3amrMudd2IiEQ5Bb2ISJSLxqB/PNIFNKGt1gVttzbVderaam1ttS5ou7U1W11R10cvIiLHisY9ehERCaGgFxGJcu0y6M1sipmtN7N8M3ugkfWJZvZ8cP2i4JSGrVFXPzN718zWmtkaM7unkTaXmdl+M1sevP2glWrbYmargq953GBCFvBY8D1baWZjW6muYSHvxXIzKzezexu0aZX3zMyeNrMiM1sdsizdzOaZ2cbgv2lNbDs92GajmU1vrE0L1PZzM/s4+Hn92cy6NbHtCT/7Fqjrh2a2I+Tz+nQT257w97iFans+pK4tZra8iW1b8j1rNCda9Lvm7u3qRmAEzU3AIAKzWa0Ahjdocxfwu+D9acDzrVRbL2Bs8H4Kgbl2G9Z2GYF5dFv7fdsCZJxg/aeBtwADLgQWReiz3U3gwo9Wf88IjLY6Flgdsuz/AQ8E7z8A/KyR7dIJDL+dDqQF76e1Qm2Tgbjg/Z81Vls4n30L1PVD4FthfNYn/D1uidoarH8E+EEE3rNGc6Ilv2vtcY/+6By27l5NYKKTqQ3aTAWeCd5/CbjCzFpmgsgQ7r7L3ZcF7x8A1hGYirE9mAr80QMWAt3MrFcr13AFsMndz+TK6NPm7v8AGg6jHfpdeobgpDoNXAXMc/cyd98LzAOmtHRt7v5Xd68NPlxIYFKgVtXEexaOcH6PW6y2YB7cCPxvc75mOE6QEy32XWuPQd/YHLYNw/Rom+Avwn6ge6tUFxTsLhoDLGpk9XgzW2Fmb5nZiFYqyYG/mtlSC8zR21A472tLm0bTv3iReM8Aerj7ruD93UCPRtq0hffuSwT+ImvMyT77ljAj2KX0dBNdEJF+zy4G9rj7xibWt8p71iAnWuy71h6Dvs0zs2TgZeBedy9vsHoZga6Jc4FfA6+2UlkT3X0scDVwt5ld0kqvGxYLzF52HfBiI6sj9Z4dwwN/O7e585HN7PtALfBcE01a+7P/LTAYGE1g3uhHWvj1TsdNnHhvvsXfsxPlRHN/19pj0Iczh+3RNmYWB3QFSlujODOLJ/DhPefurzRc7+7l7l4RvP8mEG9mGS1dl7vvCP5bBPyZwJ/OoU51buDmdjWwzN33NFwRqfcsaM+RLqzgv0WNtInYe2dmtwPXArcEw+E4YXz2zcrd97h7nbvXA0808XqRfM/igOuB55tq09LvWRM50WLftfYY9Cedwzb4+MjR6M8Df2vql6A5Bfv9ngLWufsvm2jT88jxAjMbR+AzaNH/hMysi5mlHLlP4CDe6gbN5gC3WcCFwP6QPyNbQ5N7WJF4z0KEfpemA6810mYuMNnM0oLdFJODy1qUmU0Bvg1c5+6HmmgTzmff3HWFHtv5bBOvF87vcUu5EvjY3QsbW9nS79kJcqLlvmstcVS5pW8EzhDZQOCo/feDyx4m8IUHSCLQBZAPLAYGtVJdEwn8ubUSWB68fRq4k8B8uQAzgDUEzjJYCFzUCnUNCr7eiuBrH3nPQusyYGbwPV0F5Lbi59mFQHB3DVnW6u8Zgf9odhGY+7gQ+BcCx3beITDh/dtAerBtLvBkyLZfCn7f8oEvtlJt+QT6a498146cadYbePNEn30L1/Vs8Du0kkB49WpYV/Dxcb/HLV1bcPkfjny3Qtq25nvWVE602HdNQyCIiES59th1IyIip0BBLyIS5RT0IiJRTkEvIhLlFPQiIlFOQS8iEuUU9CIiUe7/A2gkWZ7QlwerAAAAAElFTkSuQmCC\n",
      "text/plain": [
       "<Figure size 432x288 with 1 Axes>"
      ]
     },
     "metadata": {
      "needs_background": "light"
     },
     "output_type": "display_data"
    }
   ],
   "source": [
    "optim_4_5 = torch.optim.Adam(cl_model.parameters(), lr=learning_rate)\n",
    "train_model(train_4_5_dl, cl_model, optim_4_5, 20, device)"
   ]
  },
  {
   "cell_type": "code",
   "execution_count": 18,
   "metadata": {},
   "outputs": [],
   "source": [
    "cl_model.select_inducing(train_4_5_dl)"
   ]
  },
  {
   "cell_type": "code",
   "execution_count": 23,
   "metadata": {},
   "outputs": [
    {
     "name": "stdout",
     "output_type": "stream",
     "text": [
      "task 0 1 after training task 4 5 accuracy: 0.9945454545454543\n",
      "task 2 3 after training task 4 5 accuracy: 0.9471201814058956\n",
      "task 4 5 after training task 4 5 accuracy: 0.9973684210526316\n"
     ]
    }
   ],
   "source": [
    "print('task 0 1 after training task 4 5 accuracy:', accuracy(cl_model, test_0_1_dl, 0))   \n",
    "print('task 2 3 after training task 4 5 accuracy:', accuracy(cl_model, test_2_3_dl, 1))   \n",
    "print('task 4 5 after training task 4 5 accuracy:', accuracy(cl_model, test_4_5_dl, 2))   "
   ]
  }
 ],
 "metadata": {
  "kernelspec": {
   "display_name": "Python 3",
   "language": "python",
   "name": "python3"
  },
  "language_info": {
   "codemirror_mode": {
    "name": "ipython",
    "version": 3
   },
   "file_extension": ".py",
   "mimetype": "text/x-python",
   "name": "python",
   "nbconvert_exporter": "python",
   "pygments_lexer": "ipython3",
   "version": "3.6.9"
  }
 },
 "nbformat": 4,
 "nbformat_minor": 4
>>>>>>> 1220f750
}<|MERGE_RESOLUTION|>--- conflicted
+++ resolved
@@ -1,1145 +1,4 @@
 {
-<<<<<<< HEAD
-  "nbformat": 4,
-  "nbformat_minor": 0,
-  "metadata": {
-    "kernelspec": {
-      "display_name": "Python 3",
-      "language": "python",
-      "name": "python3"
-    },
-    "language_info": {
-      "codemirror_mode": {
-        "name": "ipython",
-        "version": 3
-      },
-      "file_extension": ".py",
-      "mimetype": "text/x-python",
-      "name": "python",
-      "nbconvert_exporter": "python",
-      "pygments_lexer": "ipython3",
-      "version": "3.7.3"
-    },
-    "colab": {
-      "name": "FRCL.ipynb",
-      "provenance": [],
-      "collapsed_sections": []
-    },
-    "accelerator": "GPU",
-    "widgets": {
-      "application/vnd.jupyter.widget-state+json": {
-        "c01cc423c2134db8b63781497f9745ea": {
-          "model_module": "@jupyter-widgets/controls",
-          "model_name": "HBoxModel",
-          "state": {
-            "_view_name": "HBoxView",
-            "_dom_classes": [],
-            "_model_name": "HBoxModel",
-            "_view_module": "@jupyter-widgets/controls",
-            "_model_module_version": "1.5.0",
-            "_view_count": null,
-            "_view_module_version": "1.5.0",
-            "box_style": "",
-            "layout": "IPY_MODEL_6944f0d96ceb4ccc8a8a36016d639b4b",
-            "_model_module": "@jupyter-widgets/controls",
-            "children": [
-              "IPY_MODEL_dde9463e3679442ea140c8162705bb61",
-              "IPY_MODEL_b14a52265ad044f1b84b883c76c2bbaf"
-            ]
-          }
-        },
-        "6944f0d96ceb4ccc8a8a36016d639b4b": {
-          "model_module": "@jupyter-widgets/base",
-          "model_name": "LayoutModel",
-          "state": {
-            "_view_name": "LayoutView",
-            "grid_template_rows": null,
-            "right": null,
-            "justify_content": null,
-            "_view_module": "@jupyter-widgets/base",
-            "overflow": null,
-            "_model_module_version": "1.2.0",
-            "_view_count": null,
-            "flex_flow": null,
-            "width": null,
-            "min_width": null,
-            "border": null,
-            "align_items": null,
-            "bottom": null,
-            "_model_module": "@jupyter-widgets/base",
-            "top": null,
-            "grid_column": null,
-            "overflow_y": null,
-            "overflow_x": null,
-            "grid_auto_flow": null,
-            "grid_area": null,
-            "grid_template_columns": null,
-            "flex": null,
-            "_model_name": "LayoutModel",
-            "justify_items": null,
-            "grid_row": null,
-            "max_height": null,
-            "align_content": null,
-            "visibility": null,
-            "align_self": null,
-            "height": null,
-            "min_height": null,
-            "padding": null,
-            "grid_auto_rows": null,
-            "grid_gap": null,
-            "max_width": null,
-            "order": null,
-            "_view_module_version": "1.2.0",
-            "grid_template_areas": null,
-            "object_position": null,
-            "object_fit": null,
-            "grid_auto_columns": null,
-            "margin": null,
-            "display": null,
-            "left": null
-          }
-        },
-        "dde9463e3679442ea140c8162705bb61": {
-          "model_module": "@jupyter-widgets/controls",
-          "model_name": "FloatProgressModel",
-          "state": {
-            "_view_name": "ProgressView",
-            "style": "IPY_MODEL_8048ba50f7ec420791802b6618dce186",
-            "_dom_classes": [],
-            "description": "",
-            "_model_name": "FloatProgressModel",
-            "bar_style": "info",
-            "max": 1,
-            "_view_module": "@jupyter-widgets/controls",
-            "_model_module_version": "1.5.0",
-            "value": 1,
-            "_view_count": null,
-            "_view_module_version": "1.5.0",
-            "orientation": "horizontal",
-            "min": 0,
-            "description_tooltip": null,
-            "_model_module": "@jupyter-widgets/controls",
-            "layout": "IPY_MODEL_145e2acd86d746a29a82686fcfb9d991"
-          }
-        },
-        "b14a52265ad044f1b84b883c76c2bbaf": {
-          "model_module": "@jupyter-widgets/controls",
-          "model_name": "HTMLModel",
-          "state": {
-            "_view_name": "HTMLView",
-            "style": "IPY_MODEL_42786baa67444ba5a0a8deff62192d87",
-            "_dom_classes": [],
-            "description": "",
-            "_model_name": "HTMLModel",
-            "placeholder": "​",
-            "_view_module": "@jupyter-widgets/controls",
-            "_model_module_version": "1.5.0",
-            "value": " 9920512/? [00:20&lt;00:00, 182014.44it/s]",
-            "_view_count": null,
-            "_view_module_version": "1.5.0",
-            "description_tooltip": null,
-            "_model_module": "@jupyter-widgets/controls",
-            "layout": "IPY_MODEL_16af7a8483ad48908cde9d44a833c7d2"
-          }
-        },
-        "8048ba50f7ec420791802b6618dce186": {
-          "model_module": "@jupyter-widgets/controls",
-          "model_name": "ProgressStyleModel",
-          "state": {
-            "_view_name": "StyleView",
-            "_model_name": "ProgressStyleModel",
-            "description_width": "initial",
-            "_view_module": "@jupyter-widgets/base",
-            "_model_module_version": "1.5.0",
-            "_view_count": null,
-            "_view_module_version": "1.2.0",
-            "bar_color": null,
-            "_model_module": "@jupyter-widgets/controls"
-          }
-        },
-        "145e2acd86d746a29a82686fcfb9d991": {
-          "model_module": "@jupyter-widgets/base",
-          "model_name": "LayoutModel",
-          "state": {
-            "_view_name": "LayoutView",
-            "grid_template_rows": null,
-            "right": null,
-            "justify_content": null,
-            "_view_module": "@jupyter-widgets/base",
-            "overflow": null,
-            "_model_module_version": "1.2.0",
-            "_view_count": null,
-            "flex_flow": null,
-            "width": null,
-            "min_width": null,
-            "border": null,
-            "align_items": null,
-            "bottom": null,
-            "_model_module": "@jupyter-widgets/base",
-            "top": null,
-            "grid_column": null,
-            "overflow_y": null,
-            "overflow_x": null,
-            "grid_auto_flow": null,
-            "grid_area": null,
-            "grid_template_columns": null,
-            "flex": null,
-            "_model_name": "LayoutModel",
-            "justify_items": null,
-            "grid_row": null,
-            "max_height": null,
-            "align_content": null,
-            "visibility": null,
-            "align_self": null,
-            "height": null,
-            "min_height": null,
-            "padding": null,
-            "grid_auto_rows": null,
-            "grid_gap": null,
-            "max_width": null,
-            "order": null,
-            "_view_module_version": "1.2.0",
-            "grid_template_areas": null,
-            "object_position": null,
-            "object_fit": null,
-            "grid_auto_columns": null,
-            "margin": null,
-            "display": null,
-            "left": null
-          }
-        },
-        "42786baa67444ba5a0a8deff62192d87": {
-          "model_module": "@jupyter-widgets/controls",
-          "model_name": "DescriptionStyleModel",
-          "state": {
-            "_view_name": "StyleView",
-            "_model_name": "DescriptionStyleModel",
-            "description_width": "",
-            "_view_module": "@jupyter-widgets/base",
-            "_model_module_version": "1.5.0",
-            "_view_count": null,
-            "_view_module_version": "1.2.0",
-            "_model_module": "@jupyter-widgets/controls"
-          }
-        },
-        "16af7a8483ad48908cde9d44a833c7d2": {
-          "model_module": "@jupyter-widgets/base",
-          "model_name": "LayoutModel",
-          "state": {
-            "_view_name": "LayoutView",
-            "grid_template_rows": null,
-            "right": null,
-            "justify_content": null,
-            "_view_module": "@jupyter-widgets/base",
-            "overflow": null,
-            "_model_module_version": "1.2.0",
-            "_view_count": null,
-            "flex_flow": null,
-            "width": null,
-            "min_width": null,
-            "border": null,
-            "align_items": null,
-            "bottom": null,
-            "_model_module": "@jupyter-widgets/base",
-            "top": null,
-            "grid_column": null,
-            "overflow_y": null,
-            "overflow_x": null,
-            "grid_auto_flow": null,
-            "grid_area": null,
-            "grid_template_columns": null,
-            "flex": null,
-            "_model_name": "LayoutModel",
-            "justify_items": null,
-            "grid_row": null,
-            "max_height": null,
-            "align_content": null,
-            "visibility": null,
-            "align_self": null,
-            "height": null,
-            "min_height": null,
-            "padding": null,
-            "grid_auto_rows": null,
-            "grid_gap": null,
-            "max_width": null,
-            "order": null,
-            "_view_module_version": "1.2.0",
-            "grid_template_areas": null,
-            "object_position": null,
-            "object_fit": null,
-            "grid_auto_columns": null,
-            "margin": null,
-            "display": null,
-            "left": null
-          }
-        },
-        "905c37abc19041bfa9b94d7dac7cec91": {
-          "model_module": "@jupyter-widgets/controls",
-          "model_name": "HBoxModel",
-          "state": {
-            "_view_name": "HBoxView",
-            "_dom_classes": [],
-            "_model_name": "HBoxModel",
-            "_view_module": "@jupyter-widgets/controls",
-            "_model_module_version": "1.5.0",
-            "_view_count": null,
-            "_view_module_version": "1.5.0",
-            "box_style": "",
-            "layout": "IPY_MODEL_7e498f01abd240e9866a6f169d0e4d18",
-            "_model_module": "@jupyter-widgets/controls",
-            "children": [
-              "IPY_MODEL_ecd7e3baa5a24442a3f00f95a625cc33",
-              "IPY_MODEL_c557ff8f4b3d4ff8aef95a0aa31d1187"
-            ]
-          }
-        },
-        "7e498f01abd240e9866a6f169d0e4d18": {
-          "model_module": "@jupyter-widgets/base",
-          "model_name": "LayoutModel",
-          "state": {
-            "_view_name": "LayoutView",
-            "grid_template_rows": null,
-            "right": null,
-            "justify_content": null,
-            "_view_module": "@jupyter-widgets/base",
-            "overflow": null,
-            "_model_module_version": "1.2.0",
-            "_view_count": null,
-            "flex_flow": null,
-            "width": null,
-            "min_width": null,
-            "border": null,
-            "align_items": null,
-            "bottom": null,
-            "_model_module": "@jupyter-widgets/base",
-            "top": null,
-            "grid_column": null,
-            "overflow_y": null,
-            "overflow_x": null,
-            "grid_auto_flow": null,
-            "grid_area": null,
-            "grid_template_columns": null,
-            "flex": null,
-            "_model_name": "LayoutModel",
-            "justify_items": null,
-            "grid_row": null,
-            "max_height": null,
-            "align_content": null,
-            "visibility": null,
-            "align_self": null,
-            "height": null,
-            "min_height": null,
-            "padding": null,
-            "grid_auto_rows": null,
-            "grid_gap": null,
-            "max_width": null,
-            "order": null,
-            "_view_module_version": "1.2.0",
-            "grid_template_areas": null,
-            "object_position": null,
-            "object_fit": null,
-            "grid_auto_columns": null,
-            "margin": null,
-            "display": null,
-            "left": null
-          }
-        },
-        "ecd7e3baa5a24442a3f00f95a625cc33": {
-          "model_module": "@jupyter-widgets/controls",
-          "model_name": "FloatProgressModel",
-          "state": {
-            "_view_name": "ProgressView",
-            "style": "IPY_MODEL_9bf72fabbbe14fff8a555dcc71493d0e",
-            "_dom_classes": [],
-            "description": "",
-            "_model_name": "FloatProgressModel",
-            "bar_style": "success",
-            "max": 1,
-            "_view_module": "@jupyter-widgets/controls",
-            "_model_module_version": "1.5.0",
-            "value": 1,
-            "_view_count": null,
-            "_view_module_version": "1.5.0",
-            "orientation": "horizontal",
-            "min": 0,
-            "description_tooltip": null,
-            "_model_module": "@jupyter-widgets/controls",
-            "layout": "IPY_MODEL_e21d256893f64cf5aba1f8c64bf0e225"
-          }
-        },
-        "c557ff8f4b3d4ff8aef95a0aa31d1187": {
-          "model_module": "@jupyter-widgets/controls",
-          "model_name": "HTMLModel",
-          "state": {
-            "_view_name": "HTMLView",
-            "style": "IPY_MODEL_066bc2194ae342e1beb7dbada9d46eec",
-            "_dom_classes": [],
-            "description": "",
-            "_model_name": "HTMLModel",
-            "placeholder": "​",
-            "_view_module": "@jupyter-widgets/controls",
-            "_model_module_version": "1.5.0",
-            "value": " 32768/? [00:00&lt;00:00, 108090.54it/s]",
-            "_view_count": null,
-            "_view_module_version": "1.5.0",
-            "description_tooltip": null,
-            "_model_module": "@jupyter-widgets/controls",
-            "layout": "IPY_MODEL_678e7333fee7459b91eb2a11d69a434a"
-          }
-        },
-        "9bf72fabbbe14fff8a555dcc71493d0e": {
-          "model_module": "@jupyter-widgets/controls",
-          "model_name": "ProgressStyleModel",
-          "state": {
-            "_view_name": "StyleView",
-            "_model_name": "ProgressStyleModel",
-            "description_width": "initial",
-            "_view_module": "@jupyter-widgets/base",
-            "_model_module_version": "1.5.0",
-            "_view_count": null,
-            "_view_module_version": "1.2.0",
-            "bar_color": null,
-            "_model_module": "@jupyter-widgets/controls"
-          }
-        },
-        "e21d256893f64cf5aba1f8c64bf0e225": {
-          "model_module": "@jupyter-widgets/base",
-          "model_name": "LayoutModel",
-          "state": {
-            "_view_name": "LayoutView",
-            "grid_template_rows": null,
-            "right": null,
-            "justify_content": null,
-            "_view_module": "@jupyter-widgets/base",
-            "overflow": null,
-            "_model_module_version": "1.2.0",
-            "_view_count": null,
-            "flex_flow": null,
-            "width": null,
-            "min_width": null,
-            "border": null,
-            "align_items": null,
-            "bottom": null,
-            "_model_module": "@jupyter-widgets/base",
-            "top": null,
-            "grid_column": null,
-            "overflow_y": null,
-            "overflow_x": null,
-            "grid_auto_flow": null,
-            "grid_area": null,
-            "grid_template_columns": null,
-            "flex": null,
-            "_model_name": "LayoutModel",
-            "justify_items": null,
-            "grid_row": null,
-            "max_height": null,
-            "align_content": null,
-            "visibility": null,
-            "align_self": null,
-            "height": null,
-            "min_height": null,
-            "padding": null,
-            "grid_auto_rows": null,
-            "grid_gap": null,
-            "max_width": null,
-            "order": null,
-            "_view_module_version": "1.2.0",
-            "grid_template_areas": null,
-            "object_position": null,
-            "object_fit": null,
-            "grid_auto_columns": null,
-            "margin": null,
-            "display": null,
-            "left": null
-          }
-        },
-        "066bc2194ae342e1beb7dbada9d46eec": {
-          "model_module": "@jupyter-widgets/controls",
-          "model_name": "DescriptionStyleModel",
-          "state": {
-            "_view_name": "StyleView",
-            "_model_name": "DescriptionStyleModel",
-            "description_width": "",
-            "_view_module": "@jupyter-widgets/base",
-            "_model_module_version": "1.5.0",
-            "_view_count": null,
-            "_view_module_version": "1.2.0",
-            "_model_module": "@jupyter-widgets/controls"
-          }
-        },
-        "678e7333fee7459b91eb2a11d69a434a": {
-          "model_module": "@jupyter-widgets/base",
-          "model_name": "LayoutModel",
-          "state": {
-            "_view_name": "LayoutView",
-            "grid_template_rows": null,
-            "right": null,
-            "justify_content": null,
-            "_view_module": "@jupyter-widgets/base",
-            "overflow": null,
-            "_model_module_version": "1.2.0",
-            "_view_count": null,
-            "flex_flow": null,
-            "width": null,
-            "min_width": null,
-            "border": null,
-            "align_items": null,
-            "bottom": null,
-            "_model_module": "@jupyter-widgets/base",
-            "top": null,
-            "grid_column": null,
-            "overflow_y": null,
-            "overflow_x": null,
-            "grid_auto_flow": null,
-            "grid_area": null,
-            "grid_template_columns": null,
-            "flex": null,
-            "_model_name": "LayoutModel",
-            "justify_items": null,
-            "grid_row": null,
-            "max_height": null,
-            "align_content": null,
-            "visibility": null,
-            "align_self": null,
-            "height": null,
-            "min_height": null,
-            "padding": null,
-            "grid_auto_rows": null,
-            "grid_gap": null,
-            "max_width": null,
-            "order": null,
-            "_view_module_version": "1.2.0",
-            "grid_template_areas": null,
-            "object_position": null,
-            "object_fit": null,
-            "grid_auto_columns": null,
-            "margin": null,
-            "display": null,
-            "left": null
-          }
-        },
-        "5089c449116a4c3cbd76fe6cd8aaac59": {
-          "model_module": "@jupyter-widgets/controls",
-          "model_name": "HBoxModel",
-          "state": {
-            "_view_name": "HBoxView",
-            "_dom_classes": [],
-            "_model_name": "HBoxModel",
-            "_view_module": "@jupyter-widgets/controls",
-            "_model_module_version": "1.5.0",
-            "_view_count": null,
-            "_view_module_version": "1.5.0",
-            "box_style": "",
-            "layout": "IPY_MODEL_659c3dccdae24411be72ae6abc1ab3ff",
-            "_model_module": "@jupyter-widgets/controls",
-            "children": [
-              "IPY_MODEL_8869b1e679484df39a52f459c04f0012",
-              "IPY_MODEL_421e0fbb439b48da803ee88f12cc68da"
-            ]
-          }
-        },
-        "659c3dccdae24411be72ae6abc1ab3ff": {
-          "model_module": "@jupyter-widgets/base",
-          "model_name": "LayoutModel",
-          "state": {
-            "_view_name": "LayoutView",
-            "grid_template_rows": null,
-            "right": null,
-            "justify_content": null,
-            "_view_module": "@jupyter-widgets/base",
-            "overflow": null,
-            "_model_module_version": "1.2.0",
-            "_view_count": null,
-            "flex_flow": null,
-            "width": null,
-            "min_width": null,
-            "border": null,
-            "align_items": null,
-            "bottom": null,
-            "_model_module": "@jupyter-widgets/base",
-            "top": null,
-            "grid_column": null,
-            "overflow_y": null,
-            "overflow_x": null,
-            "grid_auto_flow": null,
-            "grid_area": null,
-            "grid_template_columns": null,
-            "flex": null,
-            "_model_name": "LayoutModel",
-            "justify_items": null,
-            "grid_row": null,
-            "max_height": null,
-            "align_content": null,
-            "visibility": null,
-            "align_self": null,
-            "height": null,
-            "min_height": null,
-            "padding": null,
-            "grid_auto_rows": null,
-            "grid_gap": null,
-            "max_width": null,
-            "order": null,
-            "_view_module_version": "1.2.0",
-            "grid_template_areas": null,
-            "object_position": null,
-            "object_fit": null,
-            "grid_auto_columns": null,
-            "margin": null,
-            "display": null,
-            "left": null
-          }
-        },
-        "8869b1e679484df39a52f459c04f0012": {
-          "model_module": "@jupyter-widgets/controls",
-          "model_name": "FloatProgressModel",
-          "state": {
-            "_view_name": "ProgressView",
-            "style": "IPY_MODEL_3ceaeeb222a04d2493cbfb1e6bdec247",
-            "_dom_classes": [],
-            "description": "",
-            "_model_name": "FloatProgressModel",
-            "bar_style": "success",
-            "max": 1,
-            "_view_module": "@jupyter-widgets/controls",
-            "_model_module_version": "1.5.0",
-            "value": 1,
-            "_view_count": null,
-            "_view_module_version": "1.5.0",
-            "orientation": "horizontal",
-            "min": 0,
-            "description_tooltip": null,
-            "_model_module": "@jupyter-widgets/controls",
-            "layout": "IPY_MODEL_c00ffacff94d4ff49d8f50e955136e97"
-          }
-        },
-        "421e0fbb439b48da803ee88f12cc68da": {
-          "model_module": "@jupyter-widgets/controls",
-          "model_name": "HTMLModel",
-          "state": {
-            "_view_name": "HTMLView",
-            "style": "IPY_MODEL_bbd7c35cbb2e44ebb0ff94eed2826503",
-            "_dom_classes": [],
-            "description": "",
-            "_model_name": "HTMLModel",
-            "placeholder": "​",
-            "_view_module": "@jupyter-widgets/controls",
-            "_model_module_version": "1.5.0",
-            "value": " 1654784/? [00:00&lt;00:00, 7558688.17it/s]",
-            "_view_count": null,
-            "_view_module_version": "1.5.0",
-            "description_tooltip": null,
-            "_model_module": "@jupyter-widgets/controls",
-            "layout": "IPY_MODEL_795d956f60f243498cf773ea38356d5d"
-          }
-        },
-        "3ceaeeb222a04d2493cbfb1e6bdec247": {
-          "model_module": "@jupyter-widgets/controls",
-          "model_name": "ProgressStyleModel",
-          "state": {
-            "_view_name": "StyleView",
-            "_model_name": "ProgressStyleModel",
-            "description_width": "initial",
-            "_view_module": "@jupyter-widgets/base",
-            "_model_module_version": "1.5.0",
-            "_view_count": null,
-            "_view_module_version": "1.2.0",
-            "bar_color": null,
-            "_model_module": "@jupyter-widgets/controls"
-          }
-        },
-        "c00ffacff94d4ff49d8f50e955136e97": {
-          "model_module": "@jupyter-widgets/base",
-          "model_name": "LayoutModel",
-          "state": {
-            "_view_name": "LayoutView",
-            "grid_template_rows": null,
-            "right": null,
-            "justify_content": null,
-            "_view_module": "@jupyter-widgets/base",
-            "overflow": null,
-            "_model_module_version": "1.2.0",
-            "_view_count": null,
-            "flex_flow": null,
-            "width": null,
-            "min_width": null,
-            "border": null,
-            "align_items": null,
-            "bottom": null,
-            "_model_module": "@jupyter-widgets/base",
-            "top": null,
-            "grid_column": null,
-            "overflow_y": null,
-            "overflow_x": null,
-            "grid_auto_flow": null,
-            "grid_area": null,
-            "grid_template_columns": null,
-            "flex": null,
-            "_model_name": "LayoutModel",
-            "justify_items": null,
-            "grid_row": null,
-            "max_height": null,
-            "align_content": null,
-            "visibility": null,
-            "align_self": null,
-            "height": null,
-            "min_height": null,
-            "padding": null,
-            "grid_auto_rows": null,
-            "grid_gap": null,
-            "max_width": null,
-            "order": null,
-            "_view_module_version": "1.2.0",
-            "grid_template_areas": null,
-            "object_position": null,
-            "object_fit": null,
-            "grid_auto_columns": null,
-            "margin": null,
-            "display": null,
-            "left": null
-          }
-        },
-        "bbd7c35cbb2e44ebb0ff94eed2826503": {
-          "model_module": "@jupyter-widgets/controls",
-          "model_name": "DescriptionStyleModel",
-          "state": {
-            "_view_name": "StyleView",
-            "_model_name": "DescriptionStyleModel",
-            "description_width": "",
-            "_view_module": "@jupyter-widgets/base",
-            "_model_module_version": "1.5.0",
-            "_view_count": null,
-            "_view_module_version": "1.2.0",
-            "_model_module": "@jupyter-widgets/controls"
-          }
-        },
-        "795d956f60f243498cf773ea38356d5d": {
-          "model_module": "@jupyter-widgets/base",
-          "model_name": "LayoutModel",
-          "state": {
-            "_view_name": "LayoutView",
-            "grid_template_rows": null,
-            "right": null,
-            "justify_content": null,
-            "_view_module": "@jupyter-widgets/base",
-            "overflow": null,
-            "_model_module_version": "1.2.0",
-            "_view_count": null,
-            "flex_flow": null,
-            "width": null,
-            "min_width": null,
-            "border": null,
-            "align_items": null,
-            "bottom": null,
-            "_model_module": "@jupyter-widgets/base",
-            "top": null,
-            "grid_column": null,
-            "overflow_y": null,
-            "overflow_x": null,
-            "grid_auto_flow": null,
-            "grid_area": null,
-            "grid_template_columns": null,
-            "flex": null,
-            "_model_name": "LayoutModel",
-            "justify_items": null,
-            "grid_row": null,
-            "max_height": null,
-            "align_content": null,
-            "visibility": null,
-            "align_self": null,
-            "height": null,
-            "min_height": null,
-            "padding": null,
-            "grid_auto_rows": null,
-            "grid_gap": null,
-            "max_width": null,
-            "order": null,
-            "_view_module_version": "1.2.0",
-            "grid_template_areas": null,
-            "object_position": null,
-            "object_fit": null,
-            "grid_auto_columns": null,
-            "margin": null,
-            "display": null,
-            "left": null
-          }
-        },
-        "7274528e4d6d4674a5b3468f70c4f1ee": {
-          "model_module": "@jupyter-widgets/controls",
-          "model_name": "HBoxModel",
-          "state": {
-            "_view_name": "HBoxView",
-            "_dom_classes": [],
-            "_model_name": "HBoxModel",
-            "_view_module": "@jupyter-widgets/controls",
-            "_model_module_version": "1.5.0",
-            "_view_count": null,
-            "_view_module_version": "1.5.0",
-            "box_style": "",
-            "layout": "IPY_MODEL_377f18e78aff452fae88cd10007ae837",
-            "_model_module": "@jupyter-widgets/controls",
-            "children": [
-              "IPY_MODEL_5431018c4a924cfc869809f7afab8a71",
-              "IPY_MODEL_5f6c57cd20da4c368221ab32e9698346"
-            ]
-          }
-        },
-        "377f18e78aff452fae88cd10007ae837": {
-          "model_module": "@jupyter-widgets/base",
-          "model_name": "LayoutModel",
-          "state": {
-            "_view_name": "LayoutView",
-            "grid_template_rows": null,
-            "right": null,
-            "justify_content": null,
-            "_view_module": "@jupyter-widgets/base",
-            "overflow": null,
-            "_model_module_version": "1.2.0",
-            "_view_count": null,
-            "flex_flow": null,
-            "width": null,
-            "min_width": null,
-            "border": null,
-            "align_items": null,
-            "bottom": null,
-            "_model_module": "@jupyter-widgets/base",
-            "top": null,
-            "grid_column": null,
-            "overflow_y": null,
-            "overflow_x": null,
-            "grid_auto_flow": null,
-            "grid_area": null,
-            "grid_template_columns": null,
-            "flex": null,
-            "_model_name": "LayoutModel",
-            "justify_items": null,
-            "grid_row": null,
-            "max_height": null,
-            "align_content": null,
-            "visibility": null,
-            "align_self": null,
-            "height": null,
-            "min_height": null,
-            "padding": null,
-            "grid_auto_rows": null,
-            "grid_gap": null,
-            "max_width": null,
-            "order": null,
-            "_view_module_version": "1.2.0",
-            "grid_template_areas": null,
-            "object_position": null,
-            "object_fit": null,
-            "grid_auto_columns": null,
-            "margin": null,
-            "display": null,
-            "left": null
-          }
-        },
-        "5431018c4a924cfc869809f7afab8a71": {
-          "model_module": "@jupyter-widgets/controls",
-          "model_name": "FloatProgressModel",
-          "state": {
-            "_view_name": "ProgressView",
-            "style": "IPY_MODEL_e0c70468f64144cf8bb06ce9597497e6",
-            "_dom_classes": [],
-            "description": "",
-            "_model_name": "FloatProgressModel",
-            "bar_style": "info",
-            "max": 1,
-            "_view_module": "@jupyter-widgets/controls",
-            "_model_module_version": "1.5.0",
-            "value": 0,
-            "_view_count": null,
-            "_view_module_version": "1.5.0",
-            "orientation": "horizontal",
-            "min": 0,
-            "description_tooltip": null,
-            "_model_module": "@jupyter-widgets/controls",
-            "layout": "IPY_MODEL_373ae1f556864adcbd49c88006c8ed33"
-          }
-        },
-        "5f6c57cd20da4c368221ab32e9698346": {
-          "model_module": "@jupyter-widgets/controls",
-          "model_name": "HTMLModel",
-          "state": {
-            "_view_name": "HTMLView",
-            "style": "IPY_MODEL_a6481d46cef1443a99a7b7cf83ba3f03",
-            "_dom_classes": [],
-            "description": "",
-            "_model_name": "HTMLModel",
-            "placeholder": "​",
-            "_view_module": "@jupyter-widgets/controls",
-            "_model_module_version": "1.5.0",
-            "value": " 0/? [00:00&lt;?, ?it/s]",
-            "_view_count": null,
-            "_view_module_version": "1.5.0",
-            "description_tooltip": null,
-            "_model_module": "@jupyter-widgets/controls",
-            "layout": "IPY_MODEL_22fa88791b904dc6aeecb53d9500d3b4"
-          }
-        },
-        "e0c70468f64144cf8bb06ce9597497e6": {
-          "model_module": "@jupyter-widgets/controls",
-          "model_name": "ProgressStyleModel",
-          "state": {
-            "_view_name": "StyleView",
-            "_model_name": "ProgressStyleModel",
-            "description_width": "initial",
-            "_view_module": "@jupyter-widgets/base",
-            "_model_module_version": "1.5.0",
-            "_view_count": null,
-            "_view_module_version": "1.2.0",
-            "bar_color": null,
-            "_model_module": "@jupyter-widgets/controls"
-          }
-        },
-        "373ae1f556864adcbd49c88006c8ed33": {
-          "model_module": "@jupyter-widgets/base",
-          "model_name": "LayoutModel",
-          "state": {
-            "_view_name": "LayoutView",
-            "grid_template_rows": null,
-            "right": null,
-            "justify_content": null,
-            "_view_module": "@jupyter-widgets/base",
-            "overflow": null,
-            "_model_module_version": "1.2.0",
-            "_view_count": null,
-            "flex_flow": null,
-            "width": null,
-            "min_width": null,
-            "border": null,
-            "align_items": null,
-            "bottom": null,
-            "_model_module": "@jupyter-widgets/base",
-            "top": null,
-            "grid_column": null,
-            "overflow_y": null,
-            "overflow_x": null,
-            "grid_auto_flow": null,
-            "grid_area": null,
-            "grid_template_columns": null,
-            "flex": null,
-            "_model_name": "LayoutModel",
-            "justify_items": null,
-            "grid_row": null,
-            "max_height": null,
-            "align_content": null,
-            "visibility": null,
-            "align_self": null,
-            "height": null,
-            "min_height": null,
-            "padding": null,
-            "grid_auto_rows": null,
-            "grid_gap": null,
-            "max_width": null,
-            "order": null,
-            "_view_module_version": "1.2.0",
-            "grid_template_areas": null,
-            "object_position": null,
-            "object_fit": null,
-            "grid_auto_columns": null,
-            "margin": null,
-            "display": null,
-            "left": null
-          }
-        },
-        "a6481d46cef1443a99a7b7cf83ba3f03": {
-          "model_module": "@jupyter-widgets/controls",
-          "model_name": "DescriptionStyleModel",
-          "state": {
-            "_view_name": "StyleView",
-            "_model_name": "DescriptionStyleModel",
-            "description_width": "",
-            "_view_module": "@jupyter-widgets/base",
-            "_model_module_version": "1.5.0",
-            "_view_count": null,
-            "_view_module_version": "1.2.0",
-            "_model_module": "@jupyter-widgets/controls"
-          }
-        },
-        "22fa88791b904dc6aeecb53d9500d3b4": {
-          "model_module": "@jupyter-widgets/base",
-          "model_name": "LayoutModel",
-          "state": {
-            "_view_name": "LayoutView",
-            "grid_template_rows": null,
-            "right": null,
-            "justify_content": null,
-            "_view_module": "@jupyter-widgets/base",
-            "overflow": null,
-            "_model_module_version": "1.2.0",
-            "_view_count": null,
-            "flex_flow": null,
-            "width": null,
-            "min_width": null,
-            "border": null,
-            "align_items": null,
-            "bottom": null,
-            "_model_module": "@jupyter-widgets/base",
-            "top": null,
-            "grid_column": null,
-            "overflow_y": null,
-            "overflow_x": null,
-            "grid_auto_flow": null,
-            "grid_area": null,
-            "grid_template_columns": null,
-            "flex": null,
-            "_model_name": "LayoutModel",
-            "justify_items": null,
-            "grid_row": null,
-            "max_height": null,
-            "align_content": null,
-            "visibility": null,
-            "align_self": null,
-            "height": null,
-            "min_height": null,
-            "padding": null,
-            "grid_auto_rows": null,
-            "grid_gap": null,
-            "max_width": null,
-            "order": null,
-            "_view_module_version": "1.2.0",
-            "grid_template_areas": null,
-            "object_position": null,
-            "object_fit": null,
-            "grid_auto_columns": null,
-            "margin": null,
-            "display": null,
-            "left": null
-          }
-        }
-      }
-    }
-=======
- "cells": [
-  {
-   "cell_type": "code",
-   "execution_count": 1,
-   "metadata": {},
-   "outputs": [],
-   "source": [
-    "import matplotlib\n",
-    "import numpy as np\n",
-    "import matplotlib.pyplot as plt\n",
-    "%matplotlib inline\n",
-    "\n",
-    "import warnings\n",
-    "warnings.filterwarnings('ignore')\n",
-    "from IPython.display import clear_output\n",
-    "\n",
-    "import torch\n",
-    "torch.random.manual_seed(0xBADBEEF)\n",
-    "\n",
-    "import os, sys\n",
-    "sys.path.append(\"..\")\n",
-    "from frcl.datasets.split_mnist import SplitMnistDataset\n",
-    "from frcl.models import SplitMnistModel\n",
-    "from frcl.frcl import CLBaseline, FRCL\n",
-    "from torch.utils.data import DataLoader\n",
-    "from frcl.utils import CLDataLoader, cl_batch_to_device, cl_batch_target_float"
-   ]
-  },
-  {
-   "cell_type": "code",
-   "execution_count": 2,
-   "metadata": {},
-   "outputs": [],
-   "source": [
-    "batch_size = 100\n",
-    "learning_rate = 1e-5\n",
-    "device = 'cuda'\n",
-    "if device == 'cuda':\n",
-    "    torch.cuda.empty_cache()"
-   ]
-  },
-  {
-   "cell_type": "markdown",
-   "metadata": {},
-   "source": [
-    "# First task"
-   ]
-  },
-  {
-   "cell_type": "code",
-   "execution_count": 3,
-   "metadata": {},
-   "outputs": [],
-   "source": [
-    "train_0_1_dataset = SplitMnistDataset(0, 1, normalize=True)\n",
-    "train_0_1_dl = DataLoader(train_0_1_dataset, batch_size=batch_size, shuffle=True)\n",
-    "test_0_1_dataset = SplitMnistDataset(0, 1, train=False, normalize=True)\n",
-    "test_0_1_dl = DataLoader(test_0_1_dataset, batch_size=batch_size, shuffle=False)"
-   ]
-  },
-  {
-   "cell_type": "code",
-   "execution_count": 4,
-   "metadata": {},
-   "outputs": [],
-   "source": [
-    "base_model = SplitMnistModel()\n",
-    "cl_model = FRCL(base_model, base_model.hid, device, 1, 1).to(device)"
-   ]
-  },
-  {
-   "cell_type": "code",
-   "execution_count": 5,
-   "metadata": {},
-   "outputs": [],
-   "source": [
-    "optim_0_1 = torch.optim.Adam(cl_model.parameters(), lr=learning_rate)\n",
-    "train_loader = CLDataLoader()\n",
-    "train_loader.append(train_0_1_dataset, batch_size)"
-   ]
-  },
-  {
-   "cell_type": "code",
-   "execution_count": 6,
-   "metadata": {},
-   "outputs": [],
-   "source": [
-    "def make_x_y(hist):\n",
-    "    x = np.concatenate([np.linspace(i, i + 1, len(hist[i]), endpoint=False) for i in range(len(hist))])\n",
-    "    y = np.concatenate([np.asarray(epoch_hist) for epoch_hist in hist])\n",
-    "    return x, y\n",
-    "\n",
-    "def train_model_once(train_loader, cl_model, optim, device):\n",
-    "    loss_hist = []\n",
-    "    curr_loss = 0.\n",
-    "    upd_factor = 20\n",
-    "    i = 0\n",
-    "    for X in train_loader:\n",
-    "       # cl_batch_to_device(X, device=device)\n",
-    "        cl_batch_target_float(X)\n",
-    "        optim.zero_grad()\n",
-    "        loss = cl_model(X[0].cuda(), X[1].cuda(), len(train_loader) * batch_size)\n",
-    "        loss.backward()\n",
-    "        optim.step()\n",
-    "        curr_loss += loss.item()\n",
-    "        if (i + 1) % upd_factor == 0:\n",
-    "            curr_loss /= upd_factor\n",
-    "            loss_hist.append(curr_loss)\n",
-    "            curr_loss = 0\n",
-    "        i += 1\n",
-    "    return loss_hist\n",
-    "\n",
-    "def train_model(train_loader, cl_model, optim, max_epochs, device):\n",
-    "    loss_hist = []\n",
-    "    for e in range(max_epochs):\n",
-    "        loss = train_model_once(train_loader, cl_model, optim, device)\n",
-    "        loss_hist.append(loss)\n",
-    "        clear_output(wait=True)\n",
-    "\n",
-    "        x, y = make_x_y(loss_hist)\n",
-    "        plt.plot(x, y)\n",
-    "        plt.title('Loss')\n",
-    "        plt.show()"
-   ]
->>>>>>> 1220f750
-  },
-  "cells": [
-    {
-<<<<<<< HEAD
       "cell_type": "code",
       "metadata": {
         "id": "0eDRRRbVhHKj",
@@ -1928,226 +787,4 @@
       ]
     }
   ]
-=======
-     "data": {
-      "image/png": "iVBORw0KGgoAAAANSUhEUgAAAXQAAAEICAYAAABPgw/pAAAAOXRFWHRTb2Z0d2FyZQBNYXRwbG90bGliIHZlcnNpb24zLjMuMiwgaHR0cHM6Ly9tYXRwbG90bGliLm9yZy8vihELAAAACXBIWXMAAAsTAAALEwEAmpwYAAAjC0lEQVR4nO3dd3hc5Z328e9vZjSjNiqWZFnFBRtXDBhjWggEQokhLJCQAmRJSGN3E95r2ZSF3TSSTd4su5uy6SG8hJAG6YEAoQQIoRiQAfeC3GVJliyr99E87x8zNmNZsmV7pNGcuT/Xpcsz5zwz5+czR7fOPOc555hzDhERSX++VBcgIiLJoUAXEfEIBbqIiEco0EVEPEKBLiLiEQp0ERGPUKCLiHiEAl0ygpltN7OLU12HyHhSoIuIeIQCXTKWmYXM7JtmVh//+aaZheLzSs3sT2bWZmb7zOxvZuaLz7vVzHabWaeZbTKzi1L7PxGJCaS6AJEU+gxwNrAEcMAfgc8CnwM+CdQBZfG2ZwPOzOYDNwNnOOfqzWwW4J/YskVGpj10yWTvA77knGtyzjUDXwRuiM8bBCqAmc65Qefc31zswkdDQAhYZGZZzrntzrktKaleZBgFumSySmBHwvMd8WkA/w3UAo+Z2VYzuw3AOVcL3ALcDjSZ2X1mVonIJKBAl0xWD8xMeD4jPg3nXKdz7pPOudnAlcAn9veVO+d+4Zx7c/y1DrhjYssWGZkCXTJJlpll7/8Bfgl81szKzKwU+DzwMwAzu8LMTjQzA9qJdbVEzWy+mb01fvC0D+gFoqn574gcTIEumeRhYgG8/ycbqAFWA2uAV4Avx9vOBZ4AuoAXgO85554i1n/+n8BeoBGYCvzbxP0XREZnusGFiIg3aA9dRMQjFOgiIh6hQBcR8QgFuoiIR6Ts1P/S0lI3a9asVC1eRCQtrVy5cq9zrmykeUcMdDO7G7gCaHLOLR5h/vuAWwEDOoF/cs6tOtL7zpo1i5qamiM1ExGRBGa2Y7R5Y+lyuQdYfpj524C3OOdOBv4DuPOoqhMRkaQ44h66c+6Z+BXlRpv/fMLTFUB1EuoSEZGjlOyDoh8GHhltppndZGY1ZlbT3Nyc5EWLiGS2pAW6mV1ILNBvHa2Nc+5O59wy59yysrIR+/RFROQYJWWUi5mdAtwFXOaca0nGe4qIyNE57j10M5sB/A64wTm3+fhLEhGRYzGWYYu/BC4ASs2sDvgCkAXgnPsBsUuOlgDfi11plIhzbtl4FSwiIiMbyyiX644w/yPAR5JW0RFsauzkwVX1fPjNJ1CcF5yoxYqITHppd+r/tr3dfOepWna39aa6FBGRSSXtAr04NwuA9t7BFFciIjK5pF2gF+XGullaewZSXImIyOSSdoG+fw+9rUd76CIiidIu0AsPBLr20EVEEqVdoIcCfnKDflq1hy4icpC0C3SA4tygulxERIZJy0AvzMlSl4uIyDBpGejFeVka5SIiMkxaBnpRbpA2jUMXETlIegZ6Tpb60EVEhknLQI8dFB0gGnWpLkVEZNJIy0Avys0i6qCzP5LqUkREJo00DfTY6f8a6SIi8oa0DPT9p//r5CIRkTekZaAX6fR/EZFDpGmg7+9y0R66iMh+aRnoxbqErojIIdIy0AuyY3fO0x66iMgb0jLQA34fBdkB9aGLiCRIy0AHKM7T6f8iIonSNtCLcrI0bFFEJEH6Bnr89H8REYlJ20AvztUFukREEqVtoBflBjVsUUQkQRoHehadfREiQ9FUlyIiMimkb6DnxE7/b9dIFxERII0DvThv/9miCnQREUjjQNcldEVEDpa+gZ6z/4qL2kMXEYE0DnRdoEtE5GBpG+hFedpDFxFJlLaBHg4F8PuMtl7toYuIQBoHupnpei4iIgnSNtAhdnJRuwJdRARI80Avzg3S0t2f6jJERCaFtA70snCIvV3qQxcRAQ8EenOn9tBFRCDdAz0/RHvvIP2RoVSXIiKSckcMdDO728yazGztKPPNzL5lZrVmttrMlia/zJGVhUMA6nYREWFse+j3AMsPM/8yYG785ybg+8df1tjsD3R1u4iIjCHQnXPPAPsO0+Qq4F4XswIoMrOKZBV4OAp0EZE3JKMPvQrYlfC8Lj7tEGZ2k5nVmFlNc3PzcS9YgS4i8oYJPSjqnLvTObfMObesrKzsuN+vJE+BLiKyXzICfTcwPeF5dXzauAsGfBTnZtHc1TcRixMRmdSSEegPAO+Pj3Y5G2h3zjUk4X3HpDQ/xN5OjXIREQkcqYGZ/RK4ACg1szrgC0AWgHPuB8DDwOVALdADfHC8ih1JWThEc5e6XEREjhjozrnrjjDfAR9PWkVHqSwc4tWdbalavIjIpJHWZ4pC7GzR5s5+Yn9XREQyV/oHejhE7+AQ3QM6/V9EMpsnAh00dFFERIEuIuIRCnQREY9I/0DP3x/oOrlIRDJb2gd6cW4Qv880Fl1EMl7aB7rPZ5TmB9XlIiIZL+0DHXQrOhER8Eqg5+v0fxERbwS69tBFRLwT6Hu7BohGdfq/iGQubwR6foihqKO1R5fRFZHM5Y1AD2cDqB9dRDKaRwI9dnJRU4cCXUQylycCvaIwtofe2K6zRUUkc3ki0MsLsjGDurbeVJciIpIyngj0YMBHeTibegW6iGQwTwQ6QGVRNrtbFegikrk8E+hVxbnUtyvQRSRzeSbQK4uyaWjr08lFIpKxPBPo1UU5DAxF2aux6CKSoTwT6FXFOYBGuohI5vJMoFcWxQJdI11EJFN5JtCr4oGukS4ikqk8E+jh7CzC2QHtoYtIxvJMoENsL323Al1EMpQHA13XcxGRzOStQC/OYXdrT6rLEBFJCU8FemVRDh19ETr7BlNdiojIhPNUoFcdGLqobhcRyTyeCnSNRReRTOapQK/W2aIiksE8Fehl+SGy/KY9dBHJSJ4KdJ/PqCjM0dmiIpKRPBXoELuMrvbQRSQTeS7QZ07JY9ve7lSXISIy4TwX6POmhWnpHqC5U9dFF5HM4rlAXzAtDMCmxs4UVyIiMrHGFOhmttzMNplZrZndNsL8GWb2lJm9amarzezy5Jc6NvsDfWNjR6pKEBFJiSMGupn5ge8ClwGLgOvMbNGwZp8FfuWcOw24Fvhesgsdq5L8EKX5ITZqD11EMsxY9tDPBGqdc1udcwPAfcBVw9o4oCD+uBCoT16JR2/BtLC6XEQk44wl0KuAXQnP6+LTEt0O/L2Z1QEPA/8nKdUdo/nTwmze08lQ1KWyDBGRCZWsg6LXAfc456qBy4Gfmtkh721mN5lZjZnVNDc3J2nRh1owLUx/JMqOFg1fFJHMMZZA3w1MT3heHZ+W6MPArwCccy8A2UDp8Ddyzt3pnFvmnFtWVlZ2bBWPwYJpsd4fdbuISCYZS6C/DMw1sxPMLEjsoOcDw9rsBC4CMLOFxAJ9/HbBj2BueT4+gw0KdBHJIEcMdOdcBLgZeBTYQGw0yzoz+5KZXRlv9kngo2a2CvglcKNzLmUd2NlZfmaV5LFJQxdFJIMExtLIOfcwsYOdidM+n/B4PXBucks7PvOnhdnQoEAXkczhuTNF91swrYAd+3roGYikuhQRkQnh2UCfPy2Mc/D6nq5UlyIiMiE8G+i6BICIZBrPBvqMKbnkZPl1CQARyRieDXSfz5hXnq+x6CKSMTwb6BDrR1egi0im8HSgL5hWoJtdiEjG8Hig62YXIpI5PB3o8zXSRUQyiKcDff/NLrSHLiKZwNOBDrFuFw1dFJFM4PlA180uRCRTZESg62YXIpIJPB/oGukiIpnC84E+d2oYn6F+dBHxPM8Hek5w/80uFOgi4m2eD3SIXwJgjwJdRLwtIwJ9YUUB21u66ewbTHUpIiLjJiMC/ZTqQpyDtbt1xqiIeFeGBHoRAKvr2lJah4jIeMqIQJ+SF6S6OIfVde2pLkVEZNxkRKADnFpdxCrtoYuIh2VMoJ9SXUhday8tXbo2uoh4UwYFehEAa3ar20VEvCljAv3k6kLMUD+6iHhWxgR6fijAnLJ8jXQREc/KmECHWD/6qrp2nNOldEXEezIr0KsKae7sp7GjL9WliIgkXWYF+vQiAFbtUj+6iHhPRgX6oooCsvxGzfZ9qS5FRCTpMirQs7P8nDe3jEfWNqofXUQ8J6MCHeDtJ1ewu62X13a1pboUEZGkyrhAv3hROUG/j4dWN6S6FBGRpMq4QC/MyeL8eaU8tKaBaFTdLiLiHRkX6ABXnFJJQ3sfr+5qTXUpIiJJk5GBftHCqQQDPv6kbhcR8ZCMDPRwdhYXzCvjYXW7iIiHZGSgA1xxaiV7Ovp5SWPSRcQjMjbQL144lZwsPw+sqk91KSIiSTGmQDez5Wa2ycxqzey2Udq8x8zWm9k6M/tFcstMvtxggIsXlfPImgYGh6KpLkdE5LgdMdDNzA98F7gMWARcZ2aLhrWZC/wbcK5z7iTgluSXmnxXnVpJa88gz76+N9WliIgct7HsoZ8J1DrntjrnBoD7gKuGtfko8F3nXCuAc64puWWOj/PnlVGYk6VuFxHxhLEEehWwK+F5XXxaonnAPDN7zsxWmNnyZBU4noIBH5ctnsZj6xrpHRhKdTkiIsclWQdFA8Bc4ALgOuBHZlY0vJGZ3WRmNWZW09zcnKRFH58rT62ke2CIJzemxZcKEZFRjSXQdwPTE55Xx6clqgMecM4NOue2AZuJBfxBnHN3OueWOeeWlZWVHWvNSXXW7BLKwiEeWqNuFxFJb2MJ9JeBuWZ2gpkFgWuBB4a1+QOxvXPMrJRYF8zW5JU5fvw+4+KF5fx1UzP9EXW7iEj6OmKgO+ciwM3Ao8AG4FfOuXVm9iUzuzLe7FGgxczWA08Bn3bOtYxX0cl26aJyugeGWLFVJxmJSPoKjKWRc+5h4OFh0z6f8NgBn4j/pJ1z5pSQk+Xn8fWNvGXe5OgKEhE5Whl7pmii7Cw/588r5Yn1TbqTkYikLQV63MULy2ns6GNdfUeqSxEROSYK9Li3LpiKGTy+fk+qSxEROSYK9LiS/BCnzyhWoItI2lKgJ7hkUTnrGzqobepKdSkiIkdNgZ7gHadVEQ4F+Nwf1urgqIikHQV6gqkF2dx2+QJe2NrCr2vqUl2OiMhRUaAPc90ZMzhz1hS+/NB6mjr7Ul2OiMiYKdCH8fmMr15zMn2DUT7969UMRHTzCxFJDwr0Ecwpy+f2K0/ir5ubufkXr+iORiKSFhToo7j+rBnc/neLeGz9HoW6iKQFBfph3HjuCXzuikU8um6PDpKKyKSnQD+CD507i4UVBdz7wnYNZRSRSU2BfgRmxg1nz2RjYycrd7SmuhwRkVEp0Mfg6tMqCWcHuPeFHakuRURkVAr0McgNBnjX6dU8sraB5s7+VJcjIjIiBfoY/f3ZMxkcctz30s5UlyIiMiIF+hjNKcvnvLml3PP8dvZ1D6S6HBGRQyjQj8K/X76Qjr5BPvP7NRrxIiKTjgL9KCysKOATl8znkbWN/OG13akuR0TkIAr0o3TT+bNZNrOYz/9xHS9ubdGeuohMGgr0o+T3GV97z6kEfMZ771zBef/1FD96ZmuqyxIRUaAfi5kleTx761v5xntPpaooh688vIHH1jWmuiwRyXAK9GOUFwrwjtOq+dlHzmJ+eZjbH1hHd38k1WWJSAZToB+nLL+P//vOxdS39/GNxzenuhwRyWAK9CQ4feYUrjtzOj9+fjsvbm1JdTkikqEU6Ely6/IFTA2HeO+dK7jp3hrW1benuiQRyTAK9CQpyg3y51vO518unscLW1u44tvPql9dRCaUpWoc9bJly1xNTU1Klj3e2nsH+fpjm7h3xQ4qC3O44tQKnIPCnCw+dO4J5AT9qS5RRNKUma10zi0baV5goovJBIU5WXzxqsVcuaSSz/x+LT9+djs+H/QNRqlv6+Ur7zg51SWKiAcp0MfR6TOn8Odbzj/w/KsPb+CHz2zlgvlTuWRReQorExEvUh/6BPrEpfM4qbKAW3+7mqaOvlSXIyIeo0CfQKGAn/+9dgk9AxE+eM/LbN7TmeqSRMRDFOgT7MSpYb593VLq23p5+7f+xtce28TTm5pYsbVFe+0iclzUh54Clywq54lPvIUvPriebz9Ze2B6btDPN9+7hEtPmpbC6kQkXWnYYoptbe6itWeA7v4hvvbYJlbvbufTb5vPrJI8ntnczI6WHmZMyWVWaR7nzS1lcVVhqksWkRQ63LBFBfok0jswxKd+s4qHVjcAEA4FmDM1n7rWXvZ2xW5OfXJVIZcsKqehvZctTd2cP6+Uj194ImaWytJFZIJoHHqayAn6+fa1p3H1kiqKc7NYMr2IgD92mKO1e4AHV9fzixd38vXHN1Ocm0VZOMT/PLaZSNRxy8XzDryPc04BL5KBFOiTjM9nI45RL84L8v5zZnHD2TPp7I8QDgVwDv71t6v55hOvExlyDAxFeXBVPeUF2fz8I2eRF9LHK5JJ9BufZsyMguys+GO445pT6B0Y4jtP1RLwGefMKeH5LS187OevcNcHlpHl10AmkUwxpkA3s+XA/wJ+4C7n3H+O0u4a4DfAGc45dZBPAL/P+Oa1S3jn0iqWziimOC/I/S/v5NbfruHTv17FwooC/rKxie17u8nO8pOT5WfetDBnzCrmlOoiSvKCFOVmEY7/kRCR9HXEg6Jm5gc2A5cAdcDLwHXOufXD2oWBh4AgcPORAl0HRcfXNx7fzP/+5XUAFlYUcHJVAQORKF39Q6zd3U7jsDHv588r46vvPJmqopxR33NHSzd9g1HmTwuPa+0iMrrjPSh6JlDrnNsaf7P7gKuA9cPa/QdwB/Dp46hVkuSWi+dyxqwpzC7Lo3JYSDvnqGvtZWNjJ609A9Tt6+GuZ7fxtm88w8cvPBG/D+rb+jhtRhFXnlqJmbF2dzvX/2gFfZEoP7zhdC6cPzVF/zMRGc1YAr0K2JXwvA44K7GBmS0FpjvnHjKzUQPdzG4CbgKYMWPG0VcrY2ZmvHlu6ajzpk/JZfqU3APT3r1sOp/+zSru+PNGAEIBH/c8v53H1+/hxjfN4qP31pAfCjB9SpB/uHcl37n+NGaU5PLkxiYa2vqYU5bH3PIwp88sJjsrdnng/sgQ97+8i4DPx/LF05iSFxz//7hIBhtLl8u7gOXOuY/En98AnOWcuzn+3Ac8CdzonNtuZk8Dn1KXS/qJRh27WnsozguSFwzwg79u4euPb2Yo6igvCPGrfziHotwg77/7JVbtajvwuvxQgK74jTymFWTzsQvnMK88zGf/sJbapi4g1tf/pjklvO+sGVy8sPzAcMzEZW/d28VL21pZs7uN4twgc8ryqSjMxsxwOHr6h+jsH6QwJ4sL50/V0EzJSMd1YpGZnQPc7px7W/z5vwE4574af14IbAG64i+ZBuwDrjxcqCvQ08MrO1u5+9lt/Msl85hTlg9AZ98gd/1tGxWF2Vy4YCpTwyGau/pZtaudH/51CzU7WgGoKsrhy+9YzNRwiIdWN/DH1+rZ3dZLeUGIU6uL6B0cors/QlNnP3s6+hgcim2LBdkBugeGGIqOvm1+6NwT+OzbF+LzGV39EV7c2kJZOMTMkjwKc47uAG99Wy+l+SGCgaMfEbShoYPu/gjLZk056teKHIvjDfQAsYOiFwG7iR0Uvd45t26U9k+jPfSM5ZzjudoWXm/q5N3LppOfMBZ+KOp4amMTv3hpJ/VtveQE/eQG/UwNZ1NekM3s0jyWzSrmhNI8IlHHzn09NHX0H3h9btBPODvAz1bs5O7ntnHN0moWTAvz/b9uYV/3wIF2CysK+KcL5vD2kyvoHohQs30f3f1DLJ1ZTFVRDs45mjv7+dvre/nZizt4dWcbCysKuPOG0w/qhjqcvV39/M+jm7i/ZhcGfPf6pVx2ckXS1qPIaI771H8zuxz4JrFhi3c7575iZl8CapxzDwxr+zQKdBlHzjm+9ZdavvHEZgDOm1vKR8+bTe/gENv2dvOblXXUNnVRmh9kX/cAiTv6ZeEQ3f0RegaGAJhTlsdliyu494Xt+HzGv1++kI7eQTY0dLK4qoAbzp55oHsoGnW8uG0ff3h1N39aXU9/JMoH3jSL13a1sbqujR/ecDpvXTDyjUte2dnKQ6sbqCjMZmZJHidOzWfGlFz8PnUbydHRtVzEkx5b10hhThZnzS45aHo06nhs/R4eXFXPnLI8zp5TQn4owModraypa6cwN4sTSvNYVFHA6TOLMTN2tHRz070r2RS/Rn1xbhatPYMsrCjgny86kVd3tvHAqnoa2vvIC/pZvriCj104hzll+XT0DfK+H73Ipj2dzJySy96ufrL8Pq4+rYq/O6WSX6/cxU9X7MBvRiThr0so4GNBRQHvP3smVy2pJOD30dTRx9Obm+noHaRnYIiycIgrTqnQeQJygAJdZAx6B4ZYXdfG7LJ8SvODPLqukdsfWE9jRx8Bn/GWeWVcuaSSSxdNO+RG363dA3zxwXX0DUYpDQdp6ujnyY1NRKIOM7jxTbP45KXzGYxE2dbSTW1TF5sbO3m2di8bGzuZMSWXisJsXtq+j+G/knlBP+9cWs0li8pZOrP4oG4siHX/rKvv4IxZxeQGx//k76aOPp7e1MzZs0uYUTK2LqrJwgvXOVKgixyjrv4IK7a0sHRm8VEPu2zq7OPx9Xs4uaqQU6qLRmzjnOOJDU187+lauvsjXLa4gstOnkZlUQ45WX7W1Xfw0xd28ODqegYiUXwWO0awZHoRJ1UW8uK2Fh5e08DgkCM36Gf5SdMozguysbEjdi7B9CIuXDCVeeVhegYiDESilOSHqCzKJjcYIBp19EeiDESiDAxF6R0Yormrn33dA8yYksu88vzYKCPn2N7Sw4+f28Z9L+9iIBIF4NwTSzi1uojGjj6aO/spyw8xoySX/FCAutZe9nT0cfrMYt69bPqYDlZHhqK83tTFvPLwId1Rzjn+vLaRV3a2smR6MWecUMzUcPaYPovIUJTvP72FO5/ZyheuPIl3nV49pteN5CfPb+fOZ7by7etPY+mM4mN+n2OlQBdJc139EV7d2crL2/axcmcrq3e1H7hI2zWnV3PuiaX8ZcMeHlrTwEAkdjbv1HA2NTv20dYzOOJ7Bv0+Boaih11uZWE2iyoLWLO7nT0d/QR8xjVLq3nPGdN5rnYv97+8i8aOPsrDIcrCIZo7+6lvj52FnBf0MyU/yK59veQG/Zw/t4yu/gjNnf109A3S3R+JXYxuYTnXnF7Nzn09fOfJWnbu6+GMWcV87d1LDnwD2NHSzef+uI5nNjfjMw4cF5lTlsc5c0q4YN5ULlr4xlDWhvZeHnitntxQgKKcLO56dhurdrUxrSCbps4+vvHeJVy1pIpo1LG+oYP+yBB+n4/8kJ+ZJXlk+X30DER4ces+tu3tZunMYhZWhPnynzbw0xU7CPp9FOZm8eDNb2ZaYeyPSu/AEJFoFJ8Z2Vn+UY+PtMYP4Bcf43kZCnQRj4nGRwFNLQgd1M0SGYpiZgfCZCjqeG1XG43tfeQG/WT5fezt6md3Wy8dfYNkB/xkZ/kJBnwE/bEgKs0PxfbyGzp4elMzm/d0clJVIWfOKuatC8sPujyEc46o46Dw6hscon8wSkFOADNjTV07P35+GzXbW5mSF2RqOERhThZ5oQAdvYM8uq6R7vhB6sVVBbxt0TTufGYrQ87x1gVT2dTYSW1zF3nBAJ+6dB7XnjmDDQ0dvLhtHyu2tvDytn10DwxxxqxivvB3J7Gqro2vPrzxwLkRAEW5WXz56sVctKCcD/z4JVbuaOWqUyt5tnYvTZ1vjKQCCPiMGVNyqWvrPfBNBN74A/gPb5nN1UuqeNf3n2fO1Hy+eOVJ3P3cdh5aXX/gD01e0M/Zs0s498RSTqosYHZZPm09A9z93HZ+/2odHzz3BG5dvuCYPnsFuohMWj0DEf6yoYlwdoC3zCvDzNjd1stnfr+GjfHRRqdUF/GeZdMP7A0nGhyK8rtX6rjjz5sODF9905wSvnz1YvJDAZq7+qkuyqUwN9bl09Uf4ca7X2LN7nYumF/G8sXTKMkLMRR1tPYMUNvUxZbmLmZMyeX8eWXMKcunZkfs29GyWcVctaQKiB2Uv+mnK4FYgL/njOlUFeUQjXdPPV+7l+0tPQfVGgr4eOfSKj547gnMKz+2ayIp0EXE89p7BvnBM1s4oSSPdy+rPuzBz8hQlEjUHbhMxbH67co6mjr7uf7MGQf+YCSqb+vl9aYutjZ3EXXwjtOqjvsSGAp0ERGPOFyg6+4HIiIeoUAXEfEIBbqIiEco0EVEPEKBLiLiEQp0ERGPUKCLiHiEAl1ExCNSdmKRmTUDO47x5aXA3iSWk0yTtbbJWhdM3tpU19GbrLV5qa6ZzrmykWakLNCPh5nVjHamVKpN1toma10weWtTXUdvstaWKXWpy0VExCMU6CIiHpGugX5nqgs4jMla22StCyZvbarr6E3W2jKirrTsQxcRkUOl6x66iIgMo0AXEfGISR3oZrbczDaZWa2Z3TbC/JCZ3R+f/6KZzZqguqab2VNmtt7M1pnZP4/Q5gIzazez1+I/n5+g2rab2Zr4Mg+5g4jFfCu+zlab2dIJqGl+wnp4zcw6zOyWYW0mbH2Z2d1m1mRmaxOmTTGzx83s9fi/I97O3cw+EG/zupl9YALq+m8z2xj/rH5vZkWjvPawn/s41Xa7me1O+MwuH+W1h/09Hoe67k+oabuZvTbKa8dtnY2WEeO+nTnnJuUP4Ae2ALOBILAKWDSszceAH8QfXwvcP0G1VQBL44/DwOYRarsA+FMK1tt2oPQw8y8HHgEMOBt4MQWfayOxkyNSsr6A84GlwNqEaf8F3BZ/fBtwxwivmwJsjf9bHH9cPM51XQoE4o/vGKmusXzu41Tb7cCnxvB5H/b3ONl1DZv/NeDzE73ORsuI8d7OJvMe+plArXNuq3NuALgPuGpYm6uAn8Qf/wa4yA53I8Ekcc41OOdeiT/uBDYAVeO93CS5CrjXxawAisysYgKXfxGwxTl3rGcJHzfn3DPAvmGTE7elnwBXj/DStwGPO+f2OedagceB5eNZl3PuMefc/tvXrwCqk7W8ozHKOhuLsfwej0td8Sx4D/DLZC1vrA6TEeO6nU3mQK8CdiU8r+PQ0DzQJr7RtwMlE1JdXLyb5zTgxRFmn2Nmq8zsETM7aYJKcsBjZrbSzG4aYf5Y1ut4upbRf8FSsb72K3fONcQfNwLlI7RJ9br7ELFvVyM50uc+Xm6OdwfdPUr3QSrX2XnAHufc66PMn5B1NiwjxnU7m8yBPumZWT7wW+AW51zHsNmvEOtWOBX4NvCHCSrrzc65pcBlwMfN7PwJWu4RmVkQuBL49QizU7W+DuFi33sn1XheM/sMEAF+PkqTVHzu3wfmAEuABmLdG5PJdRx+73zc19nhMmI8trPJHOi7gekJz6vj00ZsY2YBoBBomYjizCyL2Af1c+fc74bPd851OOe64o8fBrLMrHS863LO7Y7/2wT8nthX3kRjWa/j5TLgFefcnuEzUrW+EuzZ3/UU/7dphDYpWXdmdiNwBfC+eAgcYgyfe9I55/Y454acc1HgR6MsM1XrLAC8E7h/tDbjvc5GyYhx3c4mc6C/DMw1sxPie3bXAg8Ma/MAsP8I8LuAJ0fb4JMp3jf3/4ANzrmvj9Jm2v7+fDM7k9i6Htc/NmaWZ2bh/Y+JHVBbO6zZA8D7LeZsoD3hK+B4G3WPKRXra5jEbekDwB9HaPMocKmZFce7Fy6NTxs3ZrYc+FfgSudczyhtxvK5j0dticde3jHKMsfyezweLgY2OufqRpo53uvsMBkxvtvZeBzhTeKR4suJHR3eAnwmPu1LxDZugGxiX99rgZeA2RNU15uJfVVaDbwW/7kc+EfgH+NtbgbWETuqvwJ40wTUNTu+vFXxZe9fZ4l1GfDd+DpdAyyboHWWRyygCxOmpWR9Efuj0gAMEuuf/DCxYy9/AV4HngCmxNsuA+5KeO2H4ttbLfDBCairllh/6v7tbP+orkrg4cN97hNQ20/j29BqYkFVMby2+PNDfo/Hs6749Hv2b1sJbSdsnR0mI8Z1O9Op/yIiHjGZu1xEROQoKNBFRDxCgS4i4hEKdBERj1Cgi4h4hAJdRMQjFOgiIh7x/wHKcPywiYWD2QAAAABJRU5ErkJggg==\n",
-      "text/plain": [
-       "<Figure size 432x288 with 1 Axes>"
-      ]
-     },
-     "metadata": {
-      "needs_background": "light"
-     },
-     "output_type": "display_data"
-    }
-   ],
-   "source": [
-    "train_model(train_0_1_dl, cl_model, optim_0_1, 20, device)"
-   ]
-  },
-  {
-   "cell_type": "code",
-   "execution_count": 8,
-   "metadata": {},
-   "outputs": [],
-   "source": [
-    "cl_model.select_inducing(train_0_1_dl)"
-   ]
-  },
-  {
-   "cell_type": "code",
-   "execution_count": 21,
-   "metadata": {},
-   "outputs": [
-    {
-     "name": "stdout",
-     "output_type": "stream",
-     "text": [
-      "task 0 1 after training task 0 1 accuracy: 0.993181818181818\n"
-     ]
-    }
-   ],
-   "source": [
-    "def accuracy(cl_model, test_dl, k):\n",
-    "    acc = []\n",
-    "    for x, target in test_dl:\n",
-    "        x_pred = cl_model.predict(x, k).cpu().numpy().argmax(axis=1)\n",
-    "        acc.append(np.sum(x_pred == target.cpu().numpy())/ len(x_pred))\n",
-    "    return np.mean(acc) \n",
-    "print('task 0 1 after training task 0 1 accuracy:', accuracy(cl_model, test_0_1_dl, 0))  "
-   ]
-  },
-  {
-   "cell_type": "markdown",
-   "metadata": {},
-   "source": [
-    "## Second task\n"
-   ]
-  },
-  {
-   "cell_type": "code",
-   "execution_count": 10,
-   "metadata": {},
-   "outputs": [],
-   "source": [
-    "train_2_3_dataset = SplitMnistDataset(2, 3, normalize=True)\n",
-    "train_2_3_dl = DataLoader(train_2_3_dataset, batch_size=batch_size, shuffle=True)\n",
-    "test_2_3_dataset = SplitMnistDataset(2, 3, train=False, normalize=True)\n",
-    "test_2_3_dl = DataLoader(test_2_3_dataset, batch_size=batch_size, shuffle=False)"
-   ]
-  },
-  {
-   "cell_type": "code",
-   "execution_count": 11,
-   "metadata": {},
-   "outputs": [],
-   "source": [
-    "optim_2_3 = torch.optim.Adam(cl_model.parameters(), lr=learning_rate)"
-   ]
-  },
-  {
-   "cell_type": "code",
-   "execution_count": 12,
-   "metadata": {},
-   "outputs": [
-    {
-     "data": {
-      "image/png": "iVBORw0KGgoAAAANSUhEUgAAAXQAAAEICAYAAABPgw/pAAAAOXRFWHRTb2Z0d2FyZQBNYXRwbG90bGliIHZlcnNpb24zLjMuMiwgaHR0cHM6Ly9tYXRwbG90bGliLm9yZy8vihELAAAACXBIWXMAAAsTAAALEwEAmpwYAAApIElEQVR4nO3deXxU9b3/8dcnewJJyAbZ2An7bgQUFyzWglioWhVrF60We9Vbvd1+eO21Xlu72ltrtbbWeuuOXq1IFasWULQisu9bCASSAAkkhBDI/v39MQOGkECAmUwy834+HnlkzjnfmfPJmck733zPZs45RESk8wsLdAEiIuIbCnQRkSChQBcRCRIKdBGRIKFAFxEJEgp0EZEgoUAXEQkSCnQJema208wuD3QdIv6mQBcRCRIKdAlJZhZtZo+YWbH36xEzi/YuSzWzN83soJmVmdmHZhbmXfb/zKzIzCrNbIuZTQ7sTyLymYhAFyASIPcBE4DRgAPeAH4E/BfwPaAQSPO2nQA4MxsE3AWc75wrNrM+QHj7li3SOvXQJVTdBDzonCtxzpUC/w18zbusDsgAejvn6pxzHzrPRY8agGhgqJlFOud2Oue2B6R6kRYo0CVUZQIFTaYLvPMAfg3kAe+aWb6ZzQZwzuUB9wAPACVmNsfMMhHpIBToEqqKgd5Npnt55+Gcq3TOfc851w+YDnz32Fi5c+5F59xF3uc64JftW7ZI6xToEioizSzm2BfwEvAjM0szs1TgfuB5ADO7yswGmJkBFXiGWhrNbJCZfc6787QaOAo0BubHETmZAl1CxXw8AXzsKwZYDqwF1gErgZ962+YA/wQOA0uAPzjnFuEZP/8FsB/YC3QH7m2/H0Hk1Ew3uBARCQ7qoYuIBAkFuohIkFCgi4gECQW6iEiQOO2p/2b2NHAVUOKcG97CcgN+B1wJHAFuds6tPN3rpqamuj59+pxxwSIioWzFihX7nXNpLS1ry7Vc/go8BjzbyvKpeA7zygHGA094v59Snz59WL58eRtWLyIix5hZQWvLTjvk4pxbDJSdoskM4Fnn8QnQzcwyzrxMERE5F74YQ88CdjeZLvTOO4mZzTKz5Wa2vLS01AerFhGRY9p1p6hz7knnXK5zLjctrcUhIBEROUu+CPQioGeT6WzvPBERaUe+CPR5wNfNYwJQ4Zzb44PXFRGRM9CWwxZfAiYBqWZWCPwYiARwzv0Rz0WPrsRz/egjwC3+KlZERFp32kB3zt14muUOuNNnFYmIyFnpdGeKLttZxi//sRldJVJE5ESdLtDX7D7IE+9v59DR+kCXIiLSoXS6QE+Ljwag9HBNgCsREelYOl2gp3b1BPp+BbqIyAkU6CIiQaITBnoUAPsrFegiIk11ukBPiosiPMzYf7g20KWIiHQonS7Qw8KM5C5RGnIREWmm0wU6QEqXKPXQRUSa6ZSBnhYfrR66iEgznTLQU7sq0EVEmuukge4ZQ9fp/yIin+mkgR5NdV0jVbUNgS5FRKTD6LSBDjoWXUSkqU4Z6CnHTi7SOLqIyHGdMtA/O/1fhy6KiBzTKQP92BUX1UMXEflMpwz05C4achERaa5TBnpkeBhJcZEKdBGRJjploIP35KJKjaGLiBzTaQM9pasu0CUi0lSnDfTUrtEcqFIPXUTkmE4d6DqxSETkM5020NPio6msqae6Tqf/i4hAGwPdzKaY2RYzyzOz2S0s721mC8xsrZm9b2bZvi/1RKk6W1RE5ASnDXQzCwceB6YCQ4EbzWxos2YPA88650YCDwI/93WhzelsURGRE7Wlhz4OyHPO5TvnaoE5wIxmbYYCC72PF7Ww3OdSdIEuEZETtCXQs4DdTaYLvfOaWgNc4318NRBvZinNX8jMZpnZcjNbXlpaejb1HqchFxGRE/lqp+j3gUvNbBVwKVAEnLS30jn3pHMu1zmXm5aWdk4rPDbkokMXRUQ8ItrQpgjo2WQ62zvvOOdcMd4eupl1Ba51zh30UY0tiokMJz46glINuYiIAG3roS8Dcsysr5lFATOBeU0bmFmqmR17rXuBp31bZst6JMawt6K6PVYlItLhnTbQnXP1wF3AO8Am4BXn3AYze9DMpnubTQK2mNlWoAfwkJ/qPUFmt1iKDh5tj1WJiHR4bRlywTk3H5jfbN79TR6/Crzq29JOL6tbLOuLKtp7tSIiHVKnPVMUIDsplrKqWo7qZtEiIp070DO7xQBo2EVEhE4e6Fnd4gAoVqCLiHTyQE+KBdRDFxGBTh7oPeKjCQ8zisoV6CIinTrQI8LDSE+I0ZCLiAidPNDBc+hioQJdRKTzB3pmN/XQRUQgCAI9KymWvRXVNDS6QJciIhJQnT/Qu8VR3+jYd0jXdBGR0NbpA/3YyUUadhGRUNfpAz1bx6KLiABBEOiZ3TyBXqhj0UUkxHX6QI+LiiApLlJDLiIS8jp9oIPnSBcNuYhIqAuKQM9MjFUPXURCXlAEelZSLEXlR3FOx6KLSOgKjkDvFktVbQMVR+sCXYqISMAERaD3SvZcF317aVWAKxERCZygCPQR2YkAur+oiIS0oAj09IQYUrtGs7ZQgS4ioSsoAt3MGJmdyNrCg4EuRUQkYIIi0AFGZieSV3qYqpr6QJciIhIQQRXozsGG4kOBLkVEJCDaFOhmNsXMtphZnpnNbmF5LzNbZGarzGytmV3p+1JPbURWNwANu4hIyDptoJtZOPA4MBUYCtxoZkObNfsR8IpzbgwwE/iDrws9nbT4aDITY7RjVERCVlt66OOAPOdcvnOuFpgDzGjWxgEJ3seJQLHvSmy7EdmJrNOhiyISotoS6FnA7ibThd55TT0AfNXMCoH5wL+39EJmNsvMlpvZ8tLS0rMo99RGZndjx/4qnTEqIiHJVztFbwT+6pzLBq4EnjOzk17bOfekcy7XOZeblpbmo1V/ZkSWTjASkdDVlkAvAno2mc72zmvqVuAVAOfcEiAGSPVFgWdipPeMUY2ji0goakugLwNyzKyvmUXh2ek5r1mbXcBkADMbgifQfT+mchrd4qLolRynI11EJCSdNtCdc/XAXcA7wCY8R7NsMLMHzWy6t9n3gG+Z2RrgJeBmF6Br2Y7ISmR9sXroIhJ6ItrSyDk3H8/Ozqbz7m/yeCMw0belnZ1hWQm8tW4PFUfqSIyLDHQ5IiLtJmjOFD3m+I5R9dJFJMQEXaAPy9SRLiISmoIu0JO7RJHVLZb1uqaLiISYoAt0gOFZCWxQD11EQkxwBnpmIvn7q6is1hmjIhI6gjPQvTtGN2rYRURCSFAHusbRRSSUBGWgp8VH0yMhWuPoIhJSgjLQwTOOrmPRRSSUBG2gD8tKJK/kMEdqdY9REQkNQRvoI7ISadQ9RkUkhARtoI/rk0xEmLFgU0mgSxERaRdBG+iJcZFcOCCVt9fvIUAXfhQRaVdBG+gAU4enU3DgCJv2VAa6FBERvwvqQL9iaA/CDN5evyfQpYiI+F1QB3pK12jG903h7fV7A12KiIjfBXWgA0wdkU5eyWG27dOwi4gEt6AP9C8MS8cM9dJFJOgFfaD3SIjhvF5JvLVW4+giEtyCPtABpo/OZMu+Sjbt0UlGIhK8QiLQp43IICLMmLuqKNCliIj4TUgEekrXaC4dmMYbq4tpaNRJRiISnEIi0AG+NCaLvYeqWZp/INCliIj4RcgE+ueH9qBrdASva9hFRIJUmwLdzKaY2RYzyzOz2S0s/62ZrfZ+bTWzgz6v9BzFRIYzdXg6b6/fS3VdQ6DLERHxudMGupmFA48DU4GhwI1mNrRpG+fcfzjnRjvnRgO/B/7mh1rP2dVjsjhcU897G/cFuhQREZ9rSw99HJDnnMt3ztUCc4AZp2h/I/CSL4rztfH9UugeH828NcWBLkVExOfaEuhZwO4m04XeeScxs95AX2BhK8tnmdlyM1teWlp6prWes/Aw46qRmXywpZSKo3Xtvn4REX/y9U7RmcCrzrkWB6mdc08653Kdc7lpaWk+XnXbzBidSW1DI+/oUgAiEmTaEuhFQM8m09neeS2ZSQcdbjlmZHYivVPiNOwiIkGnLYG+DMgxs75mFoUntOc1b2Rmg4EkYIlvS/QtM2P6qEw+3r6fksrqQJcjIuIzpw1051w9cBfwDrAJeMU5t8HMHjSz6U2azgTmuE5wv7fpozJpdOiCXSISVCLa0sg5Nx+Y32ze/c2mH/BdWf6V0yOewenxzF1VxM0X9sHMAl2SiMg5C5kzRZu7aUJv1hRW8OySgkCXIiLiE6Eb6ON6MXlwd3761kbWFh4MdDkiIucsZAM9LMx4+LpRpHWN5s4XV+q4dBHp9EI20AGSukTx+6+Mpaj8KE99mB/ockREzklIBzrAeb2TGJndjY+367K6ItK5hXygA0zol8LawoMcqa0PdCkiImdNgQ6M75dMXYNjZcHBQJciInLWFOhAbu8kwgyW7tCwi4h0Xgp0ID4mkhFZiSzNLwt0KSIiZ02B7jW+Xwqrdx/U3YxEpNNSoHuN75tMbUMjq3YdDHQpIiJnRYHuldsnmTCDT/I1ji4inZMC3SsxNpKhmQnaMSoinZYCvYnxfVNYteugLgMgIp2SAr2Ja8ZmUdfQyK/f2RzoUkREzpgCvYlhmYl8/YI+vLB0F6t2lQe6HBGRM6JAb+Z7Vwyke3w0//n6euobGgNdjohImynQm4mPieSBLw5j055DPKObX4hIJ6JAb8GU4elc2D+FP36wnZp6nWgkIp2DAr0FZsYdkwZQWlnD6yuLAl2OiEibKNBbMXFACsMyE3hycT6NjS7Q5YiInJYCvRVmxrcv7U/+/ire27Qv0OWIiJyWAv0Upg5Pp2dyLH/8YDvOqZcuIh2bAv0UIsLDmHVxP1btOshfPtoR6HJERE6pTYFuZlPMbIuZ5ZnZ7FbaXG9mG81sg5m96NsyA+fGcb2YOjydn761iec/0WGMItJxRZyugZmFA48DnwcKgWVmNs85t7FJmxzgXmCic67czLr7q+D2FhEexu9mjqH2+RX8aO564qLCuWZsdqDLEhE5SVt66OOAPOdcvnOuFpgDzGjW5lvA4865cgDnXIlvywysqIgwHr9pLOP7JvPjNzaw/3BNoEsSETlJWwI9C9jdZLrQO6+pgcBAM/uXmX1iZlNaeiEzm2Vmy81seWlp6dlVHCAxkeH87JoRHK1r4LfvbQ10OSIiJ/HVTtEIIAeYBNwI/NnMujVv5Jx70jmX65zLTUtL89Gq20//tK58dUJvXvp0F1v2Vga6HBGRE7Ql0IuAnk2ms73zmioE5jnn6pxzO4CteAI+6Nw9OYeu0RE8NH9ToEsRETlBWwJ9GZBjZn3NLAqYCcxr1mYunt45ZpaKZwgm33dldhxJXaL4zuQcFm8tZf66PYEuR0TkuNMGunOuHrgLeAfYBLzinNtgZg+a2XRvs3eAA2a2EVgE/MA5F7T3cvv6BX0YlZ3I7NfWUlh+JNDliIgAYIE6AzI3N9ctX748IOv2hYIDVUx79CMGp8czZ9YEIsJ1jpaI+J+ZrXDO5ba0TCl0lnqndOGhq4ezvKCcR/65LdDliIgo0M/FjNFZXJ+bzWOL8li4WRfwEpHAUqCfowdnDGdoRgL3zFlNwYGqQJcjIiFMgX6OYiLD+dPXzsPMuP25FRyt1R2ORCQwFOg+0DM5jt/NHM2WfZV8/9U1uiGGiASEAt1HJg3qzuwpg3lr7R4eWaCdpCLS/k57tUVpu1mX9COv5DCPLthG/7QuzBjd/JI3IiL+ox66D5kZD109gnF9k5n92jrKq2oDXZKIhBAFuo9FRYTxkxnDOVrXwIuf7gp0OSISQhTofjAoPZ6Lc1J55uOd1NY3BrocEQkRCnQ/ue3ifpRU1vDm2uJAlyIiIUKB7ieX5KSS070rT324g0BdL0dEQosC3U/MjFsv6svGPYdYsj1oLzwpIh2IAt2PvjQmi+7x0fx43gaq63QGqYj4lwLdj2Iiw/n1daPYVnKYn+kORyLiZwp0P7t0YBq3XtSXZ5cUsGCTrsgoIv6jQG8HP5wyiCEZCfzw1bWUVtYEuhwRCVIK9HYQHRHOozNHU1lTz+zX1rZ41EttfaPG2UXknCjQ20lOj3hmTxnMgs0lzFm2+4RltfWNXP2Hf/G1vyzVIY4ictYU6O3o5gv7MHFACj95cyM79392M4wn3t/OhuJDLNtZztIdZQGsUEQ6MwV6OwoLMx6+bhQRYcZNTy1lXWEF2/ZV8tiibUwZlk5Klyj+vDg/0GWKSCelQG9nGYmxPH/beJxzXPvHj5n13Aq6REfw06uH8/UL+rBgcwl5JZWBLlNEOiEFegCMzO7G3//9Is7vk8SO/VXcf9VQUrtG89UJvYiOCOOpD3cEukQR6YR0g4sASekazTO3jCOv9DCD0xOOz/vyedn834pCvnvFQLrHxwS4ShHpTNrUQzezKWa2xczyzGx2C8tvNrNSM1vt/brN96UGn4jwsONhfsxtF/fDOcdDb+nMUhE5M6cNdDMLBx4HpgJDgRvNbGgLTV92zo32fj3l4zpDRt/ULtx1WQ5vrC7m3Q17A12OiHQibemhjwPynHP5zrlaYA4ww79lhbY7LuvPkIwE7pu7nrKqWhZs2sd3X17Npj2HAl2aiHRgbRlDzwKanglTCIxvod21ZnYJsBX4D+fc7uYNzGwWMAugV69eZ15tiIgMD+Ph60Yy47F/ccHPF1DjvetR2ZFa/nrLuABXJyIdla+Ocvk70Mc5NxJ4D3impUbOuSedc7nOudy0tDQfrTo4DctM5EfThnBB/xSeuGksd0/O4f0tpWzZq0MaRaRlbQn0IqBnk+ls77zjnHMHnHPHrjr1FHCeb8oLbTdP7MtfbxnH1BEZ3HxhH2Ijw/nzhzrxSERa1pZAXwbkmFlfM4sCZgLzmjYws4wmk9MBHaLhY0ldorg+N5s3Vhext6KaA4dr+Nn8TSzbqUsFiIjHacfQnXP1ZnYX8A4QDjztnNtgZg8Cy51z84DvmNl0oB4oA272Y80h65sX9eW5Twr47iur2VB8iIqjdby5pph/fu9S4qI8b+XS/AOkdI1iQPf4AFcrIu2tTWPozrn5zrmBzrn+zrmHvPPu94Y5zrl7nXPDnHOjnHOXOec2+7PoUNU7pQtThqfz8fYDDOoRz6+uHUlxRTWPL8oD4MNtpXzlqaXc8KdP2FNxNMDVikh705mincxPvzSC63J7cmlOGmFhxif5B3hycT5jeibxH6+spk9KHHsrqvm351fy8u0TqKlv5LGFeSTFRfFvk/oHunwR8SML1PW3c3Nz3fLlywOy7mBSUlnN5Ic/oLKmnpQuUcy9cyLriiq444WVfG5wd9YXVVDivUvSy7MmML5fSoArFpFzYWYrnHO5LS3Txbk6ue7xMcy+cjDx0RE8+fXz6Jkcx5UjMph1ST8Wbi6he0I0c2ZNIDsplntfX0dNve6KJBKs1EMPEnUNjUSGf/b3uaHRsWpXOWN6JREeZnywtZRvPP0p91yewz2XDwxgpSJyLtRDDwFNwxwgPMzI7ZNMeJgBcOnANL40OpM/LNrOioLyQJQoIn6mQA8hP7pqKOmJMXzlz58wb00xANV1DawoKNMNqkWCgIZcQkxZVS23P7ecZTvLOb9PEuuLDnG0roEbcnvyyy+PDHR5InIaGnKR45K7RPH8beO5aXwvDh6p4/rcbK4ek8XLy3ezNP9AoMsTkXOg49BDUHREOA9dPeL49JHaepbtLOM/X1/H/LsvJjoiPIDVicjZUg9diIuK4CdfGs720iqeeH87TYfhauobKCw/ckL79UUV3Pf6OkoOVbd3qSJyCuqhCwCXDerOtJEZPPLPbby+qojJg3uw71A1H2wt5XBNPRf2T+GOSQP4dGcZjy/Ko6HRsXHPIebMmqAevUgHoZ2ictzR2gZeW1nIexv3sWT7ARJiI/n80O5kJsby7CcFlHrPOL1mTBYT+qfww1fXct152fzqyyMxswBXLxIaTrVTVD10OS42KpyvTujNVyf0pqa+gciwMMK8x7F/65J+/H1NMd0TYrh0oOfmJIXlR3l0wTZio8K5aEAqg9Lj6ZUcd0bhXt/QSES4Rv5EfEE9dDlrjY2O776ymrmri4/PS+0axbi+yUwflcmU4Z9dJn/h5n28vqqYh68beXyIZt6aYu6es4oh6Qlc0D+FRudYtrOMHaVVPHbTWC4b1L3dfyaRju5UPXQFupyzyuo68koOs3lvJct2lLEk/wB7Kqp5+uZcPje4B8UHj/KFRxZTWV3PvVMHc/ul/amua2Dybz4gMtzISIxlxa5ywgzG9EyipLKaksoa5t45kf5pXQP944l0KAp0aVfVdQ1c84ePKSw/wt///SJmv7aONYUHGZKRwNa9lSz6wSTmririp29t4vlbx3NRTio19Q2EmREZHkZh+RGmP/YvusVFMvfOiVTXNrD3UDVDMxI0PCMhT4Eu7W7XgSNM+/2HhJlRcbSOX147gvN6JzPlkcVcNTKD97eWMjwzkedvG9/i8z/JP8BXn1qKGdQ1eD6jF/RL4Q83jSWpSxQFB6p4dEEeF/RP4dqxWdopKyFDgS4B8d7GfXzr2eVcMbQHf/raeZgZD8zbwF8/3gnA3++6iBHZia0+f8GmfSzeWkq/tK7UNTTyq39sIT0xhmkjM3j6ox3UNTTS6GDSoDR+fs0IMhJj2+knEwkcBboEzMbiQ/RL60JMpGdHaHlVLZ//7QdcnJPGb28YfUavtaKgnNufW8H+wzVMG5nBj6YN4Z31e/nlP7YAMGN0JjeN702PxGh27j/CnoqjNHo/32FmREeEkxYfxdheSSf06MuqakmKi1QvXzoFBbp0KIeq6+gSFXH80r5noqSymsLyo4ztlXR83q4DR3h8UR5vrCmiuq7xtK/x0NXDuWl8bwDW7D7ItU98zLVjs/nFtSMU6tLhKdAlJFQcrePNtcXU1TfSJ7UL2UlxRHj/aNQ3OmrrG3lg3gbySg+z6PuTiI+O4JonPmZj8SFqGxq5/dJ+3Dt1CEu2H+CJD7ZzSU4qt17UVyEvHYpOLJKQkBgbebzn3Zr7vziULz72Eb9fsI3BGQms3n2Q31w3ilW7y/nTB/n8K28/64sO0SUqnMVbS/l0Rxm/vm4UibGRgOcInmeX7OS9jfv43OAe3HB+T5K7RLW4rvqGRvZUVJPVLfb4CVoi/qQeuoSc2a+t5dUVhSTERtI7JY7Xvn0hDvjeK6tZsLmEOyYN4OYL+/DC0gJ+8fZmusVFMrpnEn1S4nh7/V6KDh6lb2oXduyvIioijK+M68X3vzCIrtERNDY6/raqiDdWF7GyoJyq2gauHJHO72aOOemuUk1t2VtJ15gIsrppx66c2jkPuZjZFOB3QDjwlHPuF620uxZ4FTjfOXfKtFagS6CUVtZw2cPvU1Vbz9w7JjKqZzcAnHM0NLoTjnVfUVDO0//awda9lezYX8XgjHjunTqEiQNS2bqvkqc/2sHLy3eTmRjLdyYPYM6y3azadZD+aV2YOCCVqPAwnvpoB1OGpfPojWOIijg51DftOcTVf/gXAN+/YhC3TOxLeJjhnGNdUQXvbNjLioJy/nv6cAalx5/0/LmripizbBe9kuMY2COeaSMzdMRPEDunQDezcGAr8HmgEFgG3Oic29isXTzwFhAF3KVAl45s4eZ97K2o4Svje7X5OQ2NrsUduSsKyvjBq2vJL60itWs0904dzDVNjo1/+qMdPPjmRoZmJJDUJZKaukamDE/nlol9qaqtZ/rvP+JIbQPDsxJZuLmEnO5dCQ8zdpUd4UhtA+FhRmS4MTwzkVduv+CE4Zu/rynmO3NWkZ0Uy5GaBg5U1RIfE8HPrh7BF0dlntE2eWXZbt7duJebxvfm0oFpGibqoM410C8AHnDOfcE7fS+Ac+7nzdo9ArwH/AD4vgJdQkl1XQP/3LSPSwamkRATedLylz7dxYtLdxEVEUZNfQPriw4xrk8ycdHhfLRtP3NmTeC83km8sbqYZ5fsJLlLNL2S4xielcDnBnfn3Y37+OGra3n4ulF8+bxswHOc/u3PrWBsrySe+eY4YqPC2V56mO+9sobVuw9ycU4q1XUNbC+tYnB6PPdNG8KwzERKK2t4YWkBGYkx3HC+5w9aZXUdE3+xkMM19TQ66J/WhZ/MGM6FA1LbZftV1dQTGxmuPyJtcK6B/mVginPuNu/014Dxzrm7mrQZC9znnLvWzN5HgS7SKuccr60s4r/nbaCypp7/umoot17U95TPaWx0XPvHj9lddoT537mYZ5cU8KfF2xmSkcALt40nvskfkbqGRn6/MI/XVhSS1S2W3ilxLNhcQvmRWib2T+XTnWXU1jcSHma8cedEhmcl8viiPH79zhZe+7cLKSw/wu8WbKPgwBEemD6Mr03oze6yI7yxugjnYED3rgzOSKBvapc2/8z1DY0cqWto8Y9dVU09k3/zATk9uvKXb5zf4rCUfMavgW5mYcBC4Gbn3M5TBbqZzQJmAfTq1eu8goKCs/+pRDq54oNHWbmrnGkjMtp0aOT6ogqmP/YREeFh1NY3cs2YLO7/4lC6xbV8lE1TFUfreHTBNv6+ppjLh/bg+tye3PbMcjISY3jhW+O59FeLGN2zG/97yzjA02O/e85qFm4uYWhGApv2HgKgaVzkdO/KtJEZXDs2m57JcS2ud2n+AeauLuadDXspq6qle3w0g9Lj+eEXBh8/S/jJxdv52fzNAFw9Jov/uX4UO/ZX8ZM3NxIXFcHsqYPpmRyHc44VBeVEhocd3+/hbw2NjsPV9STGnfyHKFD8OuRiZonAduCw9ynpQBkw/VS9dPXQRc7cr9/ZzOKt+7lv2hAm9Es5p9d6c20xd724imGZCWwoPsTf7rjwhBO2GhodD7+7hYWbSvjC8HRuOL8n3WIjyS+tYtXuct5cu4dlO8sIM2PG6EzumDSAAd09V8d0zvG7Bdt45J/biIsK5/IhPRicEc/2kio+2FpKTGQY/7jnEsLNuPhXCxmcnsCEfsk8/O5WLs5JZemOMqIjwmhodNQ3Oq4dm8XSHWXkl1YBMPP8nvzntCFEhYexdEcZR2sbuHxId59evK2qpp5vPbucT3eU8cVRmdx6UV+GZ312qYrC8iMs2X6AIRkJJ8z3t3MN9Ag8O0UnA0V4dop+xTm3oZX276MhF5EOzznHN/+6jEVbSrk4J5Xnbm35QmmnUnzwKH/5aAcvLC2gpr6RK4dncMdl/Xl9ZRFPfbSDL5+XzU+/NPz4pR8Alu0s4/o/LWHm+b3I6d6VB9/cyMuzJjCubzL3zV3Pi0t3MW1kBj++aigNzvGLtzfzxupixvbqxsxxvcgvreLJxdtJjI3kSG0DNfWes4N7p8Rx56QBXD0266RDRJ1z7D9cS8XROvqndTn+H5FzjoIDR+idcuKNWQ5V13HL/y5j1a5ypo3MZOGmfVTVNhAfE0FafDSNjY6dBzz32g0z+ObEvnzvikHERrV8O8ayqlpq6ht8cvSRLw5bvBJ4BM9hi0875x4ysweB5c65ec3avo8CXaRTKCw/wuzX1jF76uBz6mUeOFzDXz7awXNLCqisqQfg5gv7cP9VQ1vc0fnz+Zv40+J84qMjGJKZwCu3XwB49hUUlh+lV8qJQzg19Q0n3Lt2ze6DPLYoj+ykWC4dmEZ1XSOPLdrG+qJDZCfFcsekAVw+tDsLNpXw5tpi1hVWcKjaU9cF/VL4f1MHU13XwK/+sZmVuw4yY3Qmv7hmJLFR4eSVVHLPy6vZvKeSR28cw5UjMqg4Wscbq4vIL62ipLKaugbHhH4pjO+bzEuf7uKFpbvonRLH/1w/mvN6f/ZfTn1DI88uKeC3720lLMx46zsXkZ3U8vBUW+nUfxFpFxVH63j+kwJiIsP55sQ+re4bqK5rYPpjH7F13+Hj18Q/V845Fm4u4dGFeazZffD4/H5pXbiwfwoD0rpSU9/Ik4vzOVBVC0CPhGgmDezOKyt2H79z1jMf7yQuKpxHZo7mc4N7tGndS7Yf4AevrmFPRTV3T87hyhHpLNpcymsrC9m8t5KLBqSyevdBBvboysu3X3DKk8xOR4EuIh1OwYEqlmw/wA3n9/Tp9XKcc3y4bT+rdx/kc4O7Mywz4YTXP1xTzwufFBAVEcaN43oRExnOws37uHvOaiqr67khtyc/nDKIlK7RZ7TeQ9V1/Nfc9bzR5JaMg9Pj+c7kHKYOT+etdXu468VVx68ZdLYU6CIip1F08CiHjtYxJCPhnF7nvY372HeomkmD0k4aXrnv9XW8sHQX/3vz+Vw2+OzumauLc4mInEZWt1ifXEvn80NbH6b5r6uGsqeimq4x/oleBbqISDuJiQzn6ZvP99vr65QsEZEgoUAXEQkSCnQRkSChQBcRCRIKdBGRIKFAFxEJEgp0EZEgoUAXEQkSATv138xKgbO9w0UqsN+H5fhSR61NdZ25jlqb6jpzHbW2s6mrt3MuraUFAQv0c2Fmy1u7lkGgddTaVNeZ66i1qa4z11Fr83VdGnIREQkSCnQRkSDRWQP9yUAXcAodtTbVdeY6am2q68x11Np8WlenHEMXEZGTddYeuoiINKNAFxEJEh060M1sipltMbM8M5vdwvJoM3vZu3ypmfVph5p6mtkiM9toZhvM7O4W2kwyswozW+39ut/fdTVZ904zW+dd70n3+DOPR73bbK2ZjW2HmgY12RarzeyQmd3TrE27bTMze9rMSsxsfZN5yWb2nplt835PauW53/C22WZm32iHun5tZpu979XrZtatleee8n33Q10PmFlRk/frylaee8rfYT/V9nKTunaa2epWnuvPbdZiTvj9c+ac65BfQDiwHegHRAFrgKHN2twB/NH7eCbwcjvUlQGM9T6OB7a2UNck4M0AbbedQOopll8JvA0YMAFYGoD3dS+ekyMCss2AS4CxwPom834FzPY+ng38soXnJQP53u9J3sdJfq7rCiDC+/iXLdXVlvfdD3U9AHy/De/1KX+H/VFbs+W/Ae4PwDZrMSf8/TnryD30cUCecy7fOVcLzAFmNGszA3jG+/hVYLL58vbhLXDO7XHOrfQ+rgQ2AVn+XKePzQCedR6fAN3MLKMd1z8Z2O6cO9uzhM+Zc24xUNZsdtPP0jPAl1p46heA95xzZc65cuA9YIo/63LOveucq/dOfgJk+2p951JXG7Xld9hvtXmz4HrgJV+usy1OkRN+/Zx15EDPAnY3mS7k5OA83sb7oa8AUtqlOsA7xDMGWNrC4gvMbI2ZvW1mw9qrJsAB75rZCjOb1cLytmxXf5pJ679ggdpmAD2cc3u8j/cCLd3pN9Db7pt4/rtqyened3+4yzsU9HQrQweB3l4XA/ucc9taWd4u26xZTvj1c9aRA71DM7OuwGvAPc65Q80Wr8QzpDAK+D0wtx1Lu8g5NxaYCtxpZpe047pPycyigOnA/7WwOJDb7ATO839vhzqe18zuA+qBF1pp0t7v+xNAf2A0sAfP0EZHcyOn7p37fZudKif88TnryIFeBPRsMp3tnddiGzOLABKBA/4uzMwi8bxJLzjn/tZ8uXPukHPusPfxfCDSzFL9XZd3fUXe7yXA63j+7W2qLdvVX6YCK51z+5ovCOQ289p3bOjJ+72khTYB2XZmdjNwFXCTNwRO0ob33aecc/uccw3OuUbgz62sL2CfNW8eXAO83Fobf2+zVnLCr5+zjhzoy4AcM+vr7dnNBOY1azMPOLYH+MvAwtY+8L7iHZf7C7DJOfc/rbRJPzaWb2bj8Gzn9vhD08XM4o89xrNDbX2zZvOAr5vHBKCiyb+A/tZqjylQ26yJpp+lbwBvtNDmHeAKM0vyDjFc4Z3nN2Y2BfghMN05d6SVNm15331dV9P9Lle3sr62/A77y+XAZudcYUsL/b3NTpET/v2c+WMPrw/3FF+JZ+/wduA+77wH8Xy4AWLw/PueB3wK9GuHmi7C82/SWmC19+tK4NvAt71t7gI24Nmr/wlwYTttr37eda7xrv/YNmtamwGPe7fpOiC3nWrrgiegE5vMC8g2w/NHZQ9Qh2d88lY8+14WANuAfwLJ3ra5wFNNnvtN7+ctD7ilHerKwzOeeuyzduyorkxg/qnedz/X9Zz387MWT0hlNK/LO33S77C/a/PO/+uxz1aTtu25zVrLCb9+znTqv4hIkOjIQy4iInIGFOgiIkFCgS4iEiQU6CIiQUKBLiISJBToIiJBQoEuIhIk/j+O2YyMeq19PwAAAABJRU5ErkJggg==\n",
-      "text/plain": [
-       "<Figure size 432x288 with 1 Axes>"
-      ]
-     },
-     "metadata": {
-      "needs_background": "light"
-     },
-     "output_type": "display_data"
-    }
-   ],
-   "source": [
-    "train_model(train_2_3_dl, cl_model, optim_2_3, 20, device)"
-   ]
-  },
-  {
-   "cell_type": "code",
-   "execution_count": 13,
-   "metadata": {},
-   "outputs": [],
-   "source": [
-    "cl_model.select_inducing(train_2_3_dl)"
-   ]
-  },
-  {
-   "cell_type": "code",
-   "execution_count": 22,
-   "metadata": {},
-   "outputs": [
-    {
-     "name": "stdout",
-     "output_type": "stream",
-     "text": [
-      "task 0 1 after training task 2 3 accuracy: 0.9922727272727272\n",
-      "task 2 3 after training task 2 3 accuracy: 0.9480725623582767\n"
-     ]
-    }
-   ],
-   "source": [
-    "print('task 0 1 after training task 2 3 accuracy:', accuracy(cl_model, test_0_1_dl, 0))   \n",
-    "print('task 2 3 after training task 2 3 accuracy:', accuracy(cl_model, test_2_3_dl, 1))   "
-   ]
-  },
-  {
-   "cell_type": "markdown",
-   "metadata": {},
-   "source": [
-    "# Third task"
-   ]
-  },
-  {
-   "cell_type": "code",
-   "execution_count": 16,
-   "metadata": {},
-   "outputs": [],
-   "source": [
-    "train_4_5_dataset = SplitMnistDataset(4, 5, normalize=True)\n",
-    "train_4_5_dl = DataLoader(train_4_5_dataset, batch_size=batch_size, shuffle=True)\n",
-    "test_4_5_dataset = SplitMnistDataset(4, 5, train=False, normalize=True)\n",
-    "test_4_5_dl = DataLoader(test_4_5_dataset, batch_size=batch_size, shuffle=False)"
-   ]
-  },
-  {
-   "cell_type": "code",
-   "execution_count": 17,
-   "metadata": {},
-   "outputs": [
-    {
-     "data": {
-      "image/png": "iVBORw0KGgoAAAANSUhEUgAAAXoAAAEICAYAAABRSj9aAAAAOXRFWHRTb2Z0d2FyZQBNYXRwbG90bGliIHZlcnNpb24zLjMuMiwgaHR0cHM6Ly9tYXRwbG90bGliLm9yZy8vihELAAAACXBIWXMAAAsTAAALEwEAmpwYAAAthElEQVR4nO3de3xU9Z3/8dcndyAJJCThDuESUEAEjCiCtyqI1ZXWVouXFdttrau0Wltb27q1a7vb9tfatXZpu95aa2XxWsWqS9Fqq3INyB2BEG7hlhsQAuT++f0xAw4hgQGSTDJ5Px+PeTBzzvfMfDIzeXPyPed8v+buiIhI9IqJdAEiItKyFPQiIlFOQS8iEuUU9CIiUU5BLyIS5RT0IiJRTkEvIhLlFPTSoZnZFjO7MtJ1iLQkBb2ISJRT0Is0YGaJZvaome0M3h41s8Tgugwz+4uZ7TOzMjN738xiguu+Y2Y7zOyAma03sysi+5OIBMRFugCRNuj7wIXAaMCB14AHgX8DvgkUApnBthcCbmbDgBnA+e6+08yygdjWLVukcdqjFzneLcDD7l7k7sXAvwP/HFxXA/QCBrh7jbu/74EBo+qARGC4mcW7+xZ33xSR6kUaUNCLHK83sDXk8dbgMoCfA/nAX82swMweAHD3fOBe4IdAkZnNNrPeiLQBCnqR4+0EBoQ87h9chrsfcPdvuvsg4DrgviN98e4+y90nBrd14GetW7ZI4xT0IhBvZklHbsD/Ag+aWaaZZQA/AP4EYGbXmtkQMzNgP4Eum3ozG2ZmnwoetK0EDgP1kflxRI6loBeBNwkE85FbEpAHrARWAcuAHwfb5gBvAxXAAuA37v4ugf75nwIlwG4gC/hu6/0IIk0zTTwiIhLdtEcvIhLlFPQiIlFOQS8iEuUU9CIiUa7NDYGQkZHh2dnZkS5DRKRdWbp0aYm7Zza2rs0FfXZ2Nnl5eZEuQ0SkXTGzrU2tU9eNiEiUU9CLiEQ5Bb2ISJRT0IuIRDkFvYhIlFPQi4hEOQW9iEiUi5qgL6+s4dG3N7Bi+75IlyIi0qZETdC7w6Nvb2TJlrJIlyIi0qZETdCnJsWRFB/DnvLKSJciItKmhBX0ZjbFzNabWf6RyZAbrP8vM1sevG0ws30h66ab2cbgbXoz1t6wBnqkJrGnvKqlXkJEpF066Vg3ZhYLzAQmAYXAEjOb4+5rj7Rx92+EtP8aMCZ4Px14CMglMFny0uC2e5v1pwjqkZKkPXoRkQbC2aMfB+S7e4G7VwOzgaknaH8TgcmVAa4C5rl7WTDc5wFTzqTgE8lKTaTogPboRURChRP0fYDtIY8Lg8uOY2YDgIHA305lWzO7w8zyzCyvuLg4nLobFei6qUTz4IqIfKK5D8ZOA15y97pT2cjdH3f3XHfPzcxsdDjlsPRITeRQdR0VVbWn/RwiItEmnKDfAfQLedw3uKwx0/ik2+ZUtz1jPVKTAHRAVkQkRDhBvwTIMbOBZpZAIMznNGxkZmcBacCCkMVzgclmlmZmacDk4LIWkZUSCPoiHZAVETnqpGfduHutmc0gENCxwNPuvsbMHgby3P1I6E8DZntIB7m7l5nZjwj8ZwHwsLu32BVNPVITAdhzQEEvInJEWFMJuvubwJsNlv2gweMfNrHt08DTp1nfKclS142IyHGi5spYgOTEOJIT43QuvYhIiKgKegieS689ehGRo6Iu6HV1rIjIsaIu6LNSE3UwVkQkRNQF/ZGBzXR1rIhIQNQFfVZKItW19ZQf1tWxIiIQhUF/9OpYdd+IiADRHPQ6ICsiAkRl0AevjtUpliIiQBQG/ZHxbrRHLyISEHVB3ykhltSkOA1sJiISFHVBD2juWBGRENEb9DrrRkQEiNKg13g3IiKfiMqg75GaRNGBSurrdXWsiEh0Bn1KIjV1zt5D1ZEuRUQk4qIz6DUBiYjIUVEZ9FmaUlBE5Kiwgt7MppjZejPLN7MHmmhzo5mtNbM1ZjYrZHmdmS0P3o6bVLwlaJJwEZFPnHTOWDOLBWYCk4BCYImZzXH3tSFtcoDvAhPcfa+ZZYU8xWF3H928ZZ9YVmoiZrBj7+HWfFkRkTYpnD36cUC+uxe4ezUwG5jaoM1XgJnuvhfA3Yuat8xTkxgXy1k9U1m2bV8kyxARaRPCCfo+wPaQx4XBZaGGAkPN7EMzW2hmU0LWJZlZXnD5Zxp7ATO7I9gmr7i4+FTqb9K47DSWbt1LTV19szyfiEh71VwHY+OAHOAy4CbgCTPrFlw3wN1zgZuBR81scMON3f1xd89199zMzMxmKej8gekcrqljzc7yZnk+EZH2Kpyg3wH0C3ncN7gsVCEwx91r3H0zsIFA8OPuO4L/FgDvAWPOsOawjMtOB2DJ5rLWeDkRkTYrnKBfAuSY2UAzSwCmAQ3PnnmVwN48ZpZBoCunwMzSzCwxZPkEYC2tICs1iQHdO7N4i4JeRDq2kwa9u9cCM4C5wDrgBXdfY2YPm9l1wWZzgVIzWwu8C9zv7qXA2UCema0ILv9p6Nk6LW1cdjp5W8o0FIKIdGgnPb0SwN3fBN5ssOwHIfcduC94C20zHzjnzMs8PecPTOfFpYVsKq4gp0dKpMoQEYmoqLwy9ogj/fSL1E8vIh1YVAf9gO6dyUxJZIn66UWkA4vqoDczxg1M15k3ItKhRXXQQ6D7Zuf+Sgr3Hop0KSIiERH1QX/+kfPp1X0jIh1U1Af9sJ4ppCbFsahAQS8iHVPUB31sjHHBoO7M31Qa6VJERCIi6oMe4KLB3dlWdojtZeqnF5GOp0ME/YQhGQAsKNBevYh0PB0i6HOykslITmB+fkmkSxERaXUdIujNjPGDM5i/qZTAaA0iIh1Hhwh6gAmDu1N0oIpNxQcjXYqISKvqMEF/0eBAP/38Teq+EZGOpcMEfb/0TvTp1on5+TogKyIdS4cJejNjwpDuLCgo1fj0ItKhdJigh0D3zf7DNazdpXlkRaTj6FBBP35wd0D99CLSsXSooO+RmsSQrGQ+UD+9iHQgHSroASYOyWDx5lIqa+oiXYqISKsIK+jNbIqZrTezfDN7oIk2N5rZWjNbY2azQpZPN7ONwdv05ir8dF0yNIPKmnqWbt0b6VJERFrFSScHN7NYYCYwCSgElpjZHHdfG9ImB/guMMHd95pZVnB5OvAQkAs4sDS4bcRS9oKB3YmPNd7fWHJ0DBwRkWgWzh79OCDf3QvcvRqYDUxt0OYrwMwjAe7uRcHlVwHz3L0suG4eMKV5Sj89XRLjGNs/jfc3FkeyDBGRVhNO0PcBtoc8LgwuCzUUGGpmH5rZQjObcgrbYmZ3mFmemeUVF7d8AF8yNJM1O8spqahq8dcSEYm05joYGwfkAJcBNwFPmFm3cDd298fdPdfdczMzM5uppKZNDHbZfKjRLEWkAwgn6HcA/UIe9w0uC1UIzHH3GnffDGwgEPzhbNvqRvbpSrfO8by/UUEvItEvnKBfAuSY2UAzSwCmAXMatHmVwN48ZpZBoCunAJgLTDazNDNLAyYHl0VUbIwxYUgG728s1rDFIhL1Thr07l4LzCAQ0OuAF9x9jZk9bGbXBZvNBUrNbC3wLnC/u5e6exnwIwL/WSwBHg4ui7iLh2Swp7yK/KKKSJciItKiTnp6JYC7vwm82WDZD0LuO3Bf8NZw26eBp8+szOY3MSfQT/+PjSXk9EiJcDUiIi2nw10Ze0TftM4MyujCAo17IyJRrsMGPcDZvVPZsEddNyIS3Tp00A/OTKZw7yGNeyMiUa2DB30X6h22lh6KdCkiIi2mgwd9MgCbitV9IyLRq0MH/aDMLgAUKOhFJIp16KDvnBBH765JbCo+GOlSRERaTIcOeoDBWcnquhGRqKagz0ymoPighkIQkajV4YN+UGYXKqpqKTqgIYtFJDp1+KA/euaNxrwRkSiloD8S9CU6ICsi0anDB32P1ES6JMRqj15EolaHD3ozY1CmzrwRkejV4YMeAkMhFOhcehGJUgp6Av30O/Yd5nC1BjcTkeijoAcGBQ/IFpSo+0ZEoo+CHhicFRjzRkMhiEg0UtAD2d27YKbBzUQkOoUV9GY2xczWm1m+mT3QyPrbzazYzJYHb18OWVcXsnxOcxbfXJLiY+mX1ll79CISlU46ObiZxQIzgUlAIbDEzOa4+9oGTZ939xmNPMVhdx99xpW2sOG9Unnv4yI+3l3OWT1TI12OiEizCWePfhyQ7+4F7l4NzAamtmxZre/Ba8+mS2Ictz21mO1lmnFKRKJHOEHfB9ge8rgwuKyhz5nZSjN7ycz6hSxPMrM8M1toZp9p7AXM7I5gm7zi4uKwi29OfdM688yXxlFZU8f0pxdTWqFBzkQkOjTXwdjXgWx3HwXMA54JWTfA3XOBm4FHzWxww43d/XF3z3X33MzMzGYq6dQN65nC07efz459h7l71rKI1SEi0pzCCfodQOgeet/gsqPcvdTdj+wCPwmcF7JuR/DfAuA9YMwZ1NvicrPT+dbkYSwsKCO/6ECkyxEROWPhBP0SIMfMBppZAjANOObsGTPrFfLwOmBdcHmamSUG72cAE4CGB3HbnKljehNj8OpHOyNdiojIGTtp0Lt7LTADmEsgwF9w9zVm9rCZXRds9nUzW2NmK4CvA7cHl58N5AWXvwv8tJGzddqcrJQkJuZk8uryHdTXa+YpEWnfrK1NoZebm+t5eXmRLoM/f1TIN55fwYt3juf87PRIlyMickJmtjR4PPQ4ujK2CVeN6EnnhFheWbbj5I1FRNowBX0TOifEcdWInryxcidVtRrVUkTaLwX9CXxmTB/KK2t59+PInNsvItIcFPQnMGFwdzKSE3n1I3XfiEj7paA/gbjYGKaO7s07H++hqLwy0uWIiJwWBf1J3HrhAGrrnT8t2hbpUkRETouC/iQGZnTh8mFZzFq0VQdlRaRdUtCH4YsTsimpqOb1FbuOWV6ni6lEpB1Q0Idh4pAMcrKS+f2Hm3F3auvq+d6fVzHuP95m/6GaSJcnInJCCvowmBm3T8hmzc5yPsgv4a7nljFr0TZKD1azasf+SJcnInJCCvowXT+mL107xfOlPyxh3ro93DdpKACrdyroRaRtU9CHqVNCLNPHDwDgsWlj+PoVOfTp1ok1O8sjXJmIyImddM5Y+cS9Vw7lixMGktYlAYCRfVJZo64bEWnjtEd/CmJi7GjIA4zs3ZWCkoMcqNQBWRFpuxT0Z2BEn1QA1u3STFQi0nYp6M/AyN5dAVijA7Ii0oYp6M9AVmoSmSmJrN6hA7Ii0nYp6M/QyN6p2qMXkTZNQX+GRvTuysaiCiprNA6OiLRNYQW9mU0xs/Vmlm9mDzSy/nYzKzaz5cHbl0PWTTezjcHb9OYsvi0Y2SeVunpn/W4dkBWRtumk59GbWSwwE5gEFAJLzGyOu69t0PR5d5/RYNt04CEgF3BgaXDbvc1SfRswInhAdvXO/Zzbr1tkixERaUQ4e/TjgHx3L3D3amA2MDXM578KmOfuZcFwnwdMOb1S26a+aZ3o2ileB2RFpM0KJ+j7ANtDHhcGlzX0OTNbaWYvmVm/U9nWzO4wszwzyysubl/zs5oZI3RAVkTasOY6GPs6kO3uowjstT9zKhu7++PunuvuuZmZmc1UUusZ2acrH+8+wNtr9zB3zW7+saEYd41VLyJtQzhBvwPoF/K4b3DZUe5e6u5VwYdPAueFu200GNs/jeraer78xzy++uxSbnt6MW+vK4p0WSIiQHhBvwTIMbOBZpYATAPmhDYws14hD68D1gXvzwUmm1mamaUBk4PLosrk4T148+sXM2fGBP7ytYmkd0ng1eVR9/+ZiLRTJz3rxt1rzWwGgYCOBZ529zVm9jCQ5+5zgK+b2XVALVAG3B7ctszMfkTgPwuAh929rAV+joiKiTGG9049+viac3rxQt52DlTWkJIUH8HKRETA2lpfcm5urufl5UW6jDOydGsZn/vtAh654Vw+d17fSJcjIh2AmS1199zG1unK2BYwtn8afdM6qftGRNoEBX0LMDOmju7Nh/klFB+oOvkGIiItSEHfQj4zug/1Dn9ZuTPSpYhIB6egbyE5PVIY3iuV15Yr6EUkshT0LWjq6N4s376PguKKSJciIh2Ygr4FfXZMH7okxPLdV1ZRV9+2zm4SkY5DQd+CslKTeHjqSBZtLuM37+ZHuhwR6aAU9C3s+rF9mDq6N4++s5G8LVF3rZiItAMK+hZmZvz4MyPp3S2Je2YvZ1vpoUiXJCIdjIK+FaQkxfPYtDEUH6jikp+/y43/s4Dnl2zT9IMi0ioU9K1kTP803r3/Mu6/ahglFVV85+VV3PbUYsorayJdmohEOQV9K+rTrRN3Xz6Ed+67lF9NG82ybXu5+YmFlB2sjnRpIhLFFPQREBgioQ9P3JbLxj0V3Pg/C9i9vzLSZYlIlFLQR9DlZ2Xxxy+NY9e+w9z13FJq6+ojXZKIRCEFfYRdMKg7/3n9OSzbto/fvrcp0uWISBRS0LcBU0d/cq798u37Il2OiEQZBX0b8fDUkfRISeQbzy/nUHVtpMsRkSiioG8junaK55EbR7Ol9CDffmmlxsYRkWYTVtCb2RQzW29m+Wb2wAnafc7M3Mxyg4+zzeywmS0P3n7XXIVHo/GDu/PAlLP4y8pd3P/iCoW9iDSLk04ObmaxwExgElAILDGzOe6+tkG7FOAeYFGDp9jk7qObp9zo99VLB1NdW88j8zYQG2P87HOjiImxSJclIu3YSYMeGAfku3sBgJnNBqYCaxu0+xHwM+D+Zq2wA/raFTnU1ju/emcjZvCT60cRq7AXkdMUTtdNH2B7yOPC4LKjzGws0M/d32hk+4Fm9pGZ/d3MLm7sBczsDjPLM7O84uLicGuPavdemcPXr8jhhbxCvvH8cmp0jr2InKZw9uhPyMxigF8CtzeyehfQ391Lzew84FUzG+Hu5aGN3P1x4HGA3NxcdUwTuHr2vklD6ZwQy0/f+pjDNXX8+qYxJMXHRro0EWlnwtmj3wH0C3ncN7jsiBRgJPCemW0BLgTmmFmuu1e5eymAuy8FNgFDm6PwjuLOSwfzo6kjmLd2D1/7349w1/+DInJqwgn6JUCOmQ00swRgGjDnyEp33+/uGe6e7e7ZwELgOnfPM7PM4MFczGwQkAMUNPtPEeX+eXw2D15zNvPW7uG5RdsiXY6ItDMnDXp3rwVmAHOBdcAL7r7GzB42s+tOsvklwEozWw68BNzp7ppm6TR8acJALhmayY/fWMsmTTYuIqfA2lpXQG5urufl5UW6jDZpT3klUx79B33TOvPKXRcRH6vr3UQkwMyWuntuY+uUFO1Ij9QkfnL9KFbt2M+P/7JWZ+KISFgU9O3MlJE9mT5+AM8s2Mo1j73PwoLSSJckIm2cgr4d+uF1I3jitlwOVdcx7fGF/NurqyNdkoi0YQr6dsjMmDS8B2/fdym3XtifZxduZcEm7dmLSOMU9O1YUnwsD14znJ6pSfzir+t1jr2INEpB384lxcfytSuGsHTrXt5br+EjROR4CvoocGNuP/qnd+YXf11PvYY2FpEGFPRRID42hnuvzGHNznL+b83uE7bNLzrA3c8tY9+h6laqTkQiTUEfJaaO7kNOVjK/mLueg1WNT0V4sKqWO/+0jDdW7eL1FTtbuUIRiRQFfZSIjTEe+qcRbCk9yD2zPzpudip353t/XkVBcQXduyTwl5W7IlSpiLQ2BX0UmZiTwQ+vG8Hb64r48RvHzgsza/E2Xlu+k29cOZRbLxzA4i1lFJVXRqhSEWlNZzwevbQtt43PZkvJIZ7+cDPJiXGkdU4gv7iCl5YWcsnQTO6+fAj5xRX86p2NvLV6N9Mvyo50ySLSwhT0Uej715zNtrJD/Ppv+QB07RTP+EHd+a8vjCYmxhjaI4WhPZJ5Y+UuBb1IB6Cgj0KxMcbvbh3L2l3l9OraiYzkBMyOnXP2mnN68+g7G9hTXkmP1KTjnmPF9n3k9Eimc4K+IiLtnfroo1RcbAyj+nYjMyXxuJAHuGZUT9zhrVXHH5R9IW87U2d+yE1PLNJpmCJRQEHfQQ3JSuGsnim80SDoF2wq5XuvrGJkn1TW7SrnC/+zkKIDnxy0LSqvpLpWwyOLtCf6u7wDu+acXjwybwMvLy3kirOz2Huohn99binZGV147ssXsnrHfr7yxzxu/N0CxvZPY9HmMnbsO8xN4/rzk+vPiXT5IhImzTDVge3cd5jP/3Y+O/dXEmPQJTGO+NgYXr1rAv27dwZg6da9fPXZwOcxbmA6+w/XsGTzXj74zuVkNdK3LyKRcaIZphT0HVx9vbOicB/vflxE3ta9fHPyUM4bkH5Mm7p6J8YCwyNvKTnI5Y+8x12XDeb+q86KUNUi0tAZTyVoZlPMbL2Z5ZvZAydo9zkzczPLDVn23eB2683sqlMvX1pSTIwxpn8a900exqyvXHhcyEPgLJ4jB3SzM7pw1fCe/GnhtkaHWth3qJov/WEJN/xuPjv2HW7x+kXk5E4a9GYWC8wErgaGAzeZ2fBG2qUA9wCLQpYNB6YBI4ApwG+Czyft2FcuGcT+wzW8mLf9mOX5RQf4zMwPeX9jMet2HeCffv0B8zeVRKhKETkinD36cUC+uxe4ezUwG5jaSLsfAT8DQq+rnwrMdvcqd98M5AefT9qx8wakcd6ANJ76cDO1dfVU1tTx8tJCPjNzPhVVdcy+40JemzGB9C4J3PrkIn79zkYOVTc+0JqItLxwgr4PELrrVhhcdpSZjQX6ufsbp7ptcPs7zCzPzPKKizV5RnvwlYsHsb3sMLc+tYjzfjSPb764guyMzsyZMYHzBqQzODOZV++ewNUjA2f2TPzZu8x8N58DlTWRLl2kwznj0yvNLAb4JXD76T6Huz8OPA6Bg7FnWpO0vEnDezCsRwrrdh3gutG9+adRvblgUHdiYz65OCs5MY6Zt4zli1vK+O938/n53PXMfDefK8/uwbWjenHpsEwS49STJ9LSwgn6HUC/kMd9g8uOSAFGAu8FD9j1BOaY2XVhbCvtVGyM8frXJmIWmPjkRHKz0/nDF8exqnA/sxZv4/9W72LOip107RTPzRf05/aLshsdhkFEmsdJT680szhgA3AFgZBeAtzs7muaaP8e8C13zzOzEcAsAv3yvYF3gBx3r2vq9XR6ZfSrqatn/qZSZi/extw1u4mNMa47tw//etlghmQlR7o8kXbpRKdXnnSP3t1rzWwGMBeIBZ529zVm9jCQ5+5zTrDtGjN7AVgL1AJ3nyjkpWOIj43h0qGZXDo0k62lB/n9h1uYvWQbr3xUyDXn9OJrn8phWM+USJcpEjV0wZS0CaUVVTz5wWb+OH8LB6vrmDKiJ1+/IofhvVOPa/v+xmL+a94G7r/qLMYP7h6BakXaHl0ZK+3GvkPVPP3BZn7/4RYOVNVy5dk9uHpkT8YP7k5qp3j+8811zFq0DYAhWcn83z0XE3eSYwQAq3fsJzkxjuyMLi39I4hEhIJe2p39h2v4/Yeb+eOCrZQdDAyV3Ck+lsraOu64eBDDe6dyz+zl/Odnz+HmC/o3+Tw1dfU8+vYGfvPeJlIS45j1lQsZ2afr0fW1dfXU1jtJ8Tr7R9o3Bb20W/X1zse7D7CgoJT1u8v5wvn9OG9AOu7ODb9bwJbSQ7x3/2UkJx5/uGlb6SHuef4jPtq2j+vH9GHR5jIOVtcy68sXMrx3Ku+s28NDc9bQJSGOt+65mJiY48ftF2kvFPQSlT7atpfP/mY+X78ih/smDQVg1/7DzF29m7dW72bxljKSE+P4yfXncO2o3mwrPcQXHl9AVW09Y/t34+11RWQkJ1JSUcUTt+UyaXiPCP9EIqfvjM66EWmrxvRP45pRvXjiHwWUH65h/qYSNuypAGBYjxS+/qkcvnB+P3p36wRA/+6dmfWVC5n2+AI+yC/hO1PO4vaLsrnyl3/nifcLmgz6unrnYHUtqUnxrfaziTQnBb20a9+56izeXruHWYu3ccHAdD5/Xl8+dVaPJs/HH5jRhbfuuYS6eiczJRGAL07I5sdvrGNl4T5G9e12tK27M3fNHh7563ryiyu44by+fGvyMI3DL+2Oum6k3Ss6UElqUvxpH1A9UFnD+J/8jSvOzuJX08YAsHz7Ph56bTUrCvczKLMLFwzszktLtxMfG8Odlw7mjksGNfl6ew9W89jfNpKZksglOZkM75V60v7/9zcWk94lgRG9u56wnUhT1EcvchI//stafj9/C//49uW8tWoXP33rYzJTEvnGpKFcP6YPcbExbC09yE/f+pi3Vu+mX3onHrp2BFc26O7Ze7CaW55cxPo9B6irD/xude+SQEpSHFW19dTUOTfm9uWbk4cdHRfohSXb+fbLK+kUH8tT03O5aEjG0efbtf8wtXVOv/TOrfdmSLukoBc5icK9h7j05++R3iWB4gNVTB7eg59//ly6dj6+X37+phJ+8Noa8osquHxYJrdeOICJORkcrq7jlicXsbGogidvy+Wsnin8Y2MJCwtKqamrJzEuhrKD1by9rogrzsri0WmjeWv1br7z8komDslgT3klW0sP8cRtuYwbmM5v39vEb/++iU7xscyZMYEB3c/sGoDCvYfo063T0UlkAIoPVPHdV1Zy3oB0bhs/gC6NnL0k7YOCXiQM987+iDdW7eJ7nz6b2y/KPiYQG6qpq+f3H27mv/+WT3llLSmJcaR2iqc4eAbPpUMzm9z22QVb+OHra+nVNYkd+w4zcUgGT9yWy8GqWm55chEFJQfJTE5kx77DXHNOLz7cVEJWSiKv3DXh6GmkxQeqWFhQyuHqOg7X1NEpIZarR/YkpYkDxi/mbef+l1Zy64X9+ffrRhIbYxyorGHa4wtZv/sAtfVOWud47rhkMLdflE2nhKa7wbaXHSIhLkYD0bUxCnqRMFTW1LH/cM0pBVh1bT0fbirh/1btZsnWMv7t2uFcPizrpNt9mF/C3bOWcU6frjxxW+7R/v69B6v54h+WUFlTx0P/NILxg7vzwcYSbnt6EZOG9+DXN43ljwu28OjbG6loMJVjl4RYPju2D9PHZ5PT45OxgooOVDLpl/8gPtYoqajm2lG9+OnnRvGVZ/JYsqWMJ6fnktopnl+9vZG/byimX3onfnr9KCaEdCEdUVJRxaRf/h2AZ7407piD16fqYFUtf/u4iKtH9gzr6ubTMXvxNhLjY/jsmL4t8vxtiYJepA2qrKkjITbmuAO1R34nQ/+iePL9An78xjoykhMoqajmsmGZ3HvlUDKSE+icEMe2skM8u2Arr6/cSW1dPT/6zEhuuWAAAHc/t4x56/bw1j0X8866Pfznmx+T1jmevYdq+K8vnHtMCC7YVMr3/ryKzSUHuTG3L9+/ZjhdO33yV8KMWcuYu2Y3WSlJ7D9cw1PTc7lgUGC8oeraeoorqqisqaOqpp70Lgn07Nr0f5rffmkFL+QV8ulzevLoF8aQEBd+2C/fvo8HXl7J5OE9+MakoY3+9fXux0V88Q9LSIiN4Z1vXhr1xzkU9CLtnLvz/VdXs7CglO9dfTZXnJ3VaLiVVlTxrRdX8O76YmZcPoRRfbtyx7NLuf+qYdx9+RAAXsjbzoOvrubbVw3jyxcPOu45KmvqePTtjTzxfgEDunfm97efz4DuXZi7ZjdffXYp35w0lBty+3HrU4vYXnaIz53Xl493lbN6ZznVtfVHnyc2xrgxtx/3Xplz3F9JeVvK+PzvFnBuv26s2L6PK8/OYuYtY086EY2788z8LfzHm+uIj43hUHUdd102mPuvGnbM+7Fr/2E+/av3yUhOpHDvYa44O4v/vnnsKb3n7Y2CXqQDqa2r58FXVzN7yXbiY43Bmcm8/rWJx0wQU11bf9I96EUFpXz1T0uJMeMXN4ziOy+vIiM5kTkzJhAfG0NpRRVf/mMea3eWM6pvV8b0T2NQRhc6JcSSGBfDgk2lzFq8jdgY48sTBzHjU0NIio+lpq6eax/7gIqqWubddwkvL9vBv726motzMrj78iGM6d+NxLhY9h6sZt66PfxjQzE1dfUkxMVScqCKBQWlfOqsLB654Vz+39z1/O/ibdx9+WC+NTkQ9rV19dz8xCJW79zPnBkTmbNiJ4+9s5FX7rqIsf3TWvrtjxgFvUgH4+78+m/5PPl+Ac/+ywWc26/baT1PQXEFX/rDEraUHiI2xnjt7gnHDAoHgSuHY5u4TmBb6SEembee15bvZGiPZH5542g+zC/hJ299zOP/fB6TR/QEAqeYfu/Pq6itdxLjYhicmXz0FNWeqUl07RRPVW0d9Q43jevPVy8ZREyMUV/vfO/Pq5i9ZDtn9Uyhd7dOVNfW80F+Cb+88VyuH9uXg1W1XPaL9+if3pmX7hx/3F9Cb6zcxWPvBI55HK6po0dqEs988fx2d2Gcgl6kg6qv9zMerK3sYDXffWUl52enN9rVE4731hfx7ZdWUnawmtgY4+KcDJ6cfv4xbfYfqmHxljIWFpSyZud+xvRP4+qRPTmnT9cTngFVX+/85r188rbupai8ipKKKqaO7s33rxl+tM3sxdt44JVV/OaWsXz6nF5HlxcUV3DNYx/QN60T5/TtSqf4WF5ZtoNRfbvy3JcvaLGDxA0VHajk9RW7qKuv545LBp/WcyjoRSTi9h2q5gevreHD/BJevXtCqx4crat3Pv2r9ymuqOL3t5/Puf26UVNXz+d/O58tpYeYe+8lRw8cv7KskPteWMGdlw7mgavPOuHzHpkW8+xeKWSlhPcXwI59h1m3s5x9h2vYe7CaD/JLeH9jMfUOF+dk8Oy/XHBaP6MGNRORiOvWOYHHbhrTLH9lnKrYGOO3t47ltqcXc9MTC/nNLWNZtm0fKwr3M/PmscecHXT92L7kbd3L7/6+iXP6dKV7cgILC0opKD7Ip87K4qoRPemUEMv8TSU89NoaNhZVEBtjXD4skxty+3Hl2T2a7MpaurWMf35qMYeqP5lRtU+3TvzrZYP57Jg+DMlqmSk0tUcvIh1GUXklt/9+CRv2HMCBqef25pdfGH1cu8qaOj7/u/ms3lEOgBmkd06g9GA1KYlxDO+dyqLNZfRL78Q3rhzKhj0VvLyskOIDVVw0uDuP3TSGjOTEY55zxfZ93PrkIronJ/CLG84lKyWJrp3jSU2KO2HXVLjOuOvGzKYAvyIwOfiT7v7TBuvvBO4G6oAK4A53X2tm2cA6YH2w6UJ3v/NEr6WgF5GWdKCyhrtnfURh2SFenTGhyeGnd+47zOzF2xjVtxvnD0wnJTGORZvLeHHpdhYVlHFDbl/uvHTw0YvdauvqeXFpIT+cs4ZuneOZefNYcrPTqa93Vu7Yz21PLaJr53iev2P80aGzm9MZBb2ZxQIbgElAIbAEuMnd14a0SXX38uD964C73H1KMOj/4u4jwy1WQS8ireFEZwudiTU793PXc8so3HuY9C4JlB2spq7e6d01iee/Or7Fjk2caR/9OCDf3QuCTzYbmAocDfojIR/UBWhb/UEiIg20RMgDjOjdlde/NpHH3t7IwepaundJpHtyAleP7HXCK4VbUjhB3wfYHvK4EDjusLCZ3Q3cByQAnwpZNdDMPgLKgQfd/f1Gtr0DuAOgf/+mJ3oWEWkPUpPiefDa4Sdv2Eqa7SRRd5/p7oOB7wAPBhfvAvq7+xgC/wnMMrPURrZ93N1z3T03M7PpUf9EROTUhRP0O4B+IY/7Bpc1ZTbwGQB3r3L30uD9pcAmYOhpVSoiIqclnKBfAuSY2UAzSwCmAXNCG5hZTsjDa4CNweWZwYO5mNkgIAcoaI7CRUQkPCfto3f3WjObAcwlcHrl0+6+xsweBvLcfQ4ww8yuBGqAvcD04OaXAA+bWQ1QD9zp7mUt8YOIiEjjdMGUiEgUONHpla0zYo+IiESMgl5EJMop6EVEolyb66M3s2Jg6xk8RQZQ0kzlNKe2Whe03dpU16lrq7W11bqg7dZ2qnUNcPdGL0Rqc0F/pswsr6kDEpHUVuuCtlub6jp1bbW2tloXtN3amrMudd2IiEQ5Bb2ISJSLxqB/PNIFNKGt1gVttzbVderaam1ttS5ou7U1W11R10cvIiLHisY9ehERCaGgFxGJcu0y6M1sipmtN7N8M3ugkfWJZvZ8cP2i4JSGrVFXPzN718zWmtkaM7unkTaXmdl+M1sevP2glWrbYmargq953GBCFvBY8D1baWZjW6muYSHvxXIzKzezexu0aZX3zMyeNrMiM1sdsizdzOaZ2cbgv2lNbDs92GajmU1vrE0L1PZzM/s4+Hn92cy6NbHtCT/7Fqjrh2a2I+Tz+nQT257w97iFans+pK4tZra8iW1b8j1rNCda9Lvm7u3qRmAEzU3AIAKzWa0Ahjdocxfwu+D9acDzrVRbL2Bs8H4Kgbl2G9Z2GYF5dFv7fdsCZJxg/aeBtwADLgQWReiz3U3gwo9Wf88IjLY6Flgdsuz/AQ8E7z8A/KyR7dIJDL+dDqQF76e1Qm2Tgbjg/Z81Vls4n30L1PVD4FthfNYn/D1uidoarH8E+EEE3rNGc6Ilv2vtcY/+6By27l5NYKKTqQ3aTAWeCd5/CbjCzFpmgsgQ7r7L3ZcF7x8A1hGYirE9mAr80QMWAt3MrFcr13AFsMndz+TK6NPm7v8AGg6jHfpdeobgpDoNXAXMc/cyd98LzAOmtHRt7v5Xd68NPlxIYFKgVtXEexaOcH6PW6y2YB7cCPxvc75mOE6QEy32XWuPQd/YHLYNw/Rom+Avwn6ge6tUFxTsLhoDLGpk9XgzW2Fmb5nZiFYqyYG/mtlSC8zR21A472tLm0bTv3iReM8Aerj7ruD93UCPRtq0hffuSwT+ImvMyT77ljAj2KX0dBNdEJF+zy4G9rj7xibWt8p71iAnWuy71h6Dvs0zs2TgZeBedy9vsHoZga6Jc4FfA6+2UlkT3X0scDVwt5ld0kqvGxYLzF52HfBiI6sj9Z4dwwN/O7e585HN7PtALfBcE01a+7P/LTAYGE1g3uhHWvj1TsdNnHhvvsXfsxPlRHN/19pj0Iczh+3RNmYWB3QFSlujODOLJ/DhPefurzRc7+7l7l4RvP8mEG9mGS1dl7vvCP5bBPyZwJ/OoU51buDmdjWwzN33NFwRqfcsaM+RLqzgv0WNtInYe2dmtwPXArcEw+E4YXz2zcrd97h7nbvXA0808XqRfM/igOuB55tq09LvWRM50WLftfYY9Cedwzb4+MjR6M8Df2vql6A5Bfv9ngLWufsvm2jT88jxAjMbR+AzaNH/hMysi5mlHLlP4CDe6gbN5gC3WcCFwP6QPyNbQ5N7WJF4z0KEfpemA6810mYuMNnM0oLdFJODy1qUmU0Bvg1c5+6HmmgTzmff3HWFHtv5bBOvF87vcUu5EvjY3QsbW9nS79kJcqLlvmstcVS5pW8EzhDZQOCo/feDyx4m8IUHSCLQBZAPLAYGtVJdEwn8ubUSWB68fRq4k8B8uQAzgDUEzjJYCFzUCnUNCr7eiuBrH3nPQusyYGbwPV0F5Lbi59mFQHB3DVnW6u8Zgf9odhGY+7gQ+BcCx3beITDh/dtAerBtLvBkyLZfCn7f8oEvtlJt+QT6a498146cadYbePNEn30L1/Vs8Du0kkB49WpYV/Dxcb/HLV1bcPkfjny3Qtq25nvWVE602HdNQyCIiES59th1IyIip0BBLyIS5RT0IiJRTkEvIhLlFPQiIlFOQS8iEuUU9CIiUe7/A2gkWZ7QlwerAAAAAElFTkSuQmCC\n",
-      "text/plain": [
-       "<Figure size 432x288 with 1 Axes>"
-      ]
-     },
-     "metadata": {
-      "needs_background": "light"
-     },
-     "output_type": "display_data"
-    }
-   ],
-   "source": [
-    "optim_4_5 = torch.optim.Adam(cl_model.parameters(), lr=learning_rate)\n",
-    "train_model(train_4_5_dl, cl_model, optim_4_5, 20, device)"
-   ]
-  },
-  {
-   "cell_type": "code",
-   "execution_count": 18,
-   "metadata": {},
-   "outputs": [],
-   "source": [
-    "cl_model.select_inducing(train_4_5_dl)"
-   ]
-  },
-  {
-   "cell_type": "code",
-   "execution_count": 23,
-   "metadata": {},
-   "outputs": [
-    {
-     "name": "stdout",
-     "output_type": "stream",
-     "text": [
-      "task 0 1 after training task 4 5 accuracy: 0.9945454545454543\n",
-      "task 2 3 after training task 4 5 accuracy: 0.9471201814058956\n",
-      "task 4 5 after training task 4 5 accuracy: 0.9973684210526316\n"
-     ]
-    }
-   ],
-   "source": [
-    "print('task 0 1 after training task 4 5 accuracy:', accuracy(cl_model, test_0_1_dl, 0))   \n",
-    "print('task 2 3 after training task 4 5 accuracy:', accuracy(cl_model, test_2_3_dl, 1))   \n",
-    "print('task 4 5 after training task 4 5 accuracy:', accuracy(cl_model, test_4_5_dl, 2))   "
-   ]
-  }
- ],
- "metadata": {
-  "kernelspec": {
-   "display_name": "Python 3",
-   "language": "python",
-   "name": "python3"
-  },
-  "language_info": {
-   "codemirror_mode": {
-    "name": "ipython",
-    "version": 3
-   },
-   "file_extension": ".py",
-   "mimetype": "text/x-python",
-   "name": "python",
-   "nbconvert_exporter": "python",
-   "pygments_lexer": "ipython3",
-   "version": "3.6.9"
-  }
- },
- "nbformat": 4,
- "nbformat_minor": 4
->>>>>>> 1220f750
 }